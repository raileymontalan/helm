--- conflicted
+++ resolved
@@ -248,13 +248,10 @@
     venv/bin/benchmark-run -r natural_qa:mode=closedbook
     venv/bin/benchmark-run -r quac
     venv/bin/benchmark-run -r wikitext_103
-<<<<<<< HEAD
     venv/bin/benchmark-run -r blimp:phenomenon=irregular_forms
-=======
     venv/bin/benchmark-run -r news_qa
     venv/bin/benchmark-run -r imdb
     venv/bin/benchmark-run -r imdb_contrast_sets
->>>>>>> 158a8f8e
 
 You can also run the benchmark using a local proxy, in which case you have to
 first start a local server (see instructions above for more details).
