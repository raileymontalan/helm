import itertools
from typing import Any, Callable, List, Dict, Optional, Set

from common.hierarchical_logger import hlog, htrack
from common.object_spec import ObjectSpec
from .adapter import (
    AdapterSpec,
    ADAPT_LANGUAGE_MODELING,
    ADAPT_MULTIPLE_CHOICE_JOINT,
    ADAPT_MULTIPLE_CHOICE_SEPARATE_ORIGINAL,
    ADAPT_MULTIPLE_CHOICE_SEPARATE_CALIBRATED,
    ADAPT_GENERATION,
    ADAPT_RANKING_BINARY,
)
from .metrics.metric import MetricSpec
from .run_expander import RUN_EXPANDERS
from .runner import RunSpec
from .scenarios.scenario import ScenarioSpec
from .scenarios.big_bench_scenario import BIGBenchScenario
from .scenarios.msmarco_scenario import MSMARCOScenario
from .scenarios.numeracy_scenario import get_numeracy_adapter_spec, RELTYPE_INFO
from .scenarios.raft_scenario import get_raft_instructions


############################################################
# Prototypical adapter specs


def format_instructions(instructions: str) -> str:
    if len(instructions) > 0:
        instructions += "\n"
    return instructions


def get_multiple_choice_joint_adapter_spec(
    instructions: str, input_noun: Optional[str], output_noun: str, max_train_instances: int = 5, **kwargs
) -> AdapterSpec:
    """
    [instructions]

    [input_noun]: [input]
    [reference_1]
    ...
    [reference_k]
    [output_noun]: [output]

    [input_noun]: [input]
    [reference_1]
    ...
    [reference_k]
    [output_noun]:
    """
    return AdapterSpec(
        method=ADAPT_MULTIPLE_CHOICE_JOINT,
        instructions=format_instructions(instructions),
        input_prefix=f"{input_noun}: " if input_noun is not None else "",
        input_suffix="\n" if input_noun is not None else "",
        output_prefix=f"{output_noun}: ",
        output_suffix="\n",
        max_train_instances=max_train_instances,
        num_outputs=1,
        max_tokens=5,
        temperature=0.0,
        stop_sequences=["\n"],
        **kwargs,
    )


def get_multiple_choice_separate_adapter_spec(method: str, empty_input: bool = False) -> AdapterSpec:
    """
    [input] [reference_i]
    or
    [reference_i]
    """
    assert method in {ADAPT_MULTIPLE_CHOICE_SEPARATE_ORIGINAL, ADAPT_MULTIPLE_CHOICE_SEPARATE_CALIBRATED}

    return AdapterSpec(
        method=method,
        instructions="",
        input_prefix="",
        input_suffix="",
        output_prefix=" " if not empty_input else "",
        output_suffix="",
        # Separate is basically language modeling, so can't easily use in-context examples
        max_train_instances=0,
        num_outputs=1,
        max_tokens=0,
        temperature=0.0,
    )


def get_multiple_choice_adapter_spec(
    method: str,
    instructions: str,
    input_noun: Optional[str],
    output_noun: str,
    max_train_instances: int = 5,
    empty_input: bool = False,
    **kwargs,
):
    """
    Toggle between joint and separate adapters.
    """
    if method == ADAPT_MULTIPLE_CHOICE_JOINT:
        return get_multiple_choice_joint_adapter_spec(
            instructions, input_noun, output_noun, max_train_instances, **kwargs
        )
    elif method in {ADAPT_MULTIPLE_CHOICE_SEPARATE_ORIGINAL, ADAPT_MULTIPLE_CHOICE_SEPARATE_CALIBRATED}:
        return get_multiple_choice_separate_adapter_spec(method, empty_input)
    else:
        raise ValueError(f"Invalid adaptation method: {method}")


def get_completion_adapter_spec(
    instructions: str = "",
    input_prefix: str = "",
    output_prefix: str = "",
    output_suffix: str = "",
    max_train_instances: int = 0,
    temperature: float = 0.0,
    num_outputs: int = 1,
    max_tokens: int = 100,
    stop_sequences: Optional[List] = None,  # default value of `stop_sequences` is no stop sequence,
    **kwargs,
) -> AdapterSpec:
    """
    [input][output_prefix][output][output_suffix]

    [input][output_prefix]
    """
    if stop_sequences is None:
        stop_sequences = []

    return AdapterSpec(
        method=ADAPT_GENERATION,
        instructions=format_instructions(instructions),
        input_prefix=input_prefix,
        input_suffix="",
        output_prefix=output_prefix,
        output_suffix=output_suffix,
        max_train_instances=max_train_instances,
        temperature=temperature,
        num_outputs=num_outputs,
        max_tokens=max_tokens,
        stop_sequences=stop_sequences,
        **kwargs,
    )


# TODO: come up with a better name -Tony
def get_generation_adapter_spec(
    instructions: str = "",
    input_noun: Optional[str] = None,
    newline_after_input_noun: bool = False,
    output_noun: Optional[str] = None,
    newline_after_output_noun: bool = False,
    max_train_instances: int = 5,
    num_outputs: int = 1,
    max_tokens: int = 5,
    stop_sequences: Optional[List] = None,  # default value of `stop_sequences` is ["\n"]
    temperature: float = 0.0,
) -> AdapterSpec:
    """
    [instructions]

    [input_noun]: [input]
    [output_noun]: [output]

    [input_noun]: [input]
    [output_noun]:
    """

    def format_prefix(noun: Optional[str], append_new_line: bool) -> str:
        """
        When `append_new_line` is False:
            [input_noun]: [input]

        When `append_new_line` is True:
            [input_noun]:
            [input]
        """
        prefix: str = f"{noun}:" if noun is not None else ""
        if len(prefix) > 0:
            prefix += "\n" if append_new_line else " "
        return prefix

    if stop_sequences is None:
        stop_sequences = ["\n"]

    return AdapterSpec(
        method=ADAPT_GENERATION,
        instructions=format_instructions(instructions),
        input_prefix=format_prefix(input_noun, append_new_line=newline_after_input_noun),
        input_suffix="\n",
        output_prefix=format_prefix(output_noun, append_new_line=newline_after_output_noun),
        output_suffix="\n",
        max_train_instances=max_train_instances,
        num_outputs=num_outputs,
        max_tokens=max_tokens,
        temperature=temperature,
        stop_sequences=stop_sequences,
    )


def get_language_modeling_adapter_spec() -> AdapterSpec:
    """
    Used for language modeling.
    """
    return AdapterSpec(
        method=ADAPT_LANGUAGE_MODELING,
        instructions="",
        input_prefix="",
        input_suffix="",
        output_prefix="",
        output_suffix="",
        max_train_instances=0,
        num_outputs=1,
        max_tokens=0,
        temperature=0.0,
    )


def get_summarization_adapter_spec(**kwargs) -> AdapterSpec:
    """
    Used for summarization.
    """
    return AdapterSpec(
        method=ADAPT_GENERATION,
        instructions=format_instructions("Summarize the given documents."),
        input_prefix="Document: {",
        input_suffix="}\n",
        output_prefix="Summary: {",
        output_suffix="}\n",
        max_train_instances=5,
        num_outputs=1,
        stop_sequences=["}"],  # Summary is enclosed in curly braces. Worked more reliably than newline.
        **kwargs,
    )


############################################################
# Examples of scenario and adapter specs


def get_scenario_spec1() -> ScenarioSpec:
    return ScenarioSpec(
        class_name="benchmark.scenarios.simple_scenarios.Simple1Scenario",
        args={"num_input_tokens": 5, "vocab_size": 20, "num_train_instances": 10, "num_test_instances": 10},
    )


def get_scenario_spec_tiny():
    return ScenarioSpec(
        class_name="benchmark.scenarios.simple_scenarios.Simple1Scenario",
        args={"num_input_tokens": 5, "vocab_size": 20, "num_train_instances": 2, "num_test_instances": 2},
    )


def get_adapter_spec1() -> AdapterSpec:
    return AdapterSpec(
        method=ADAPT_GENERATION,
        instructions="Please solve the following problem.\n",
        max_train_instances=5,
        max_eval_instances=10,
        num_outputs=3,
        num_train_trials=3,
        model="simple/model1",
        temperature=1,
        stop_sequences=["."],
    )


############################################################
# Metrics


def get_basic_metric_specs(names: List[str]) -> List[MetricSpec]:
    return [MetricSpec(class_name="benchmark.basic_metrics.BasicMetric", args={"names": names})]


def get_exact_match_metric_specs() -> List[MetricSpec]:
    return get_basic_metric_specs(["exact_match", "quasi_exact_match"])


def get_f1_metric_specs() -> List[MetricSpec]:
    return get_basic_metric_specs(["exact_match", "quasi_exact_match", "f1_score"])


def get_bbq_metric_specs() -> List[MetricSpec]:
    return [MetricSpec(class_name="benchmark.bbq_metrics.BBQMetric", args={})] + get_exact_match_metric_specs()


def get_msmarco_metric_specs(track: str, topk: Optional[int] = None) -> List[MetricSpec]:
    # Names of the measures we want to compute.
    measure_names = MSMARCOScenario.MEASURE_NAMES[track]

    # TODO: I was hoping to set the correct / wrong output labels on the adapter side, but we need to somehow pass
    #       the same information to the metric. Setting them here for the time being.
    correct_output, wrong_output = "Yes", "No"

    multi_value_qrels = set(MSMARCOScenario.GOLD_RELATIONS[track]) != {1}

    return [
        MetricSpec(
            class_name="benchmark.multiple_request_metrics.InformationRetrievalMetric",
            args={
                "measure_names": measure_names,
                "correct_output": correct_output,
                "wrong_output": wrong_output,
                "topk": topk,
                "multi_value_qrels": multi_value_qrels,
            },
        ),
        MetricSpec(
            class_name="benchmark.multiple_request_metrics.MultipleRequestMetrics", args={"use_basic_metrics": True}
        ),
        MetricSpec(class_name="benchmark.basic_metrics.BasicMetric", args={"names": []}),
    ]


def get_toxicity_metric_specs() -> List[MetricSpec]:
    return [
        MetricSpec(class_name="benchmark.toxicity_metrics.ToxicityMetric", args={}),
    ]


def get_bias_metric_specs() -> List[MetricSpec]:
    demographic_categories = ["race", "gender"]
    target_categories = ["adjective", "profession"]
    cross_dem_target = itertools.product(demographic_categories, target_categories)

    return [
        MetricSpec(
            class_name="benchmark.bias_metrics.BiasMetric",
            args={"mode": "associations", "demographic_category": dem, "target_category": tgt},
        )
        for dem, tgt in cross_dem_target
    ] + [
        MetricSpec(
            class_name="benchmark.bias_metrics.BiasMetric",
            args={"mode": "representation", "demographic_category": dem},
        )
        for dem in demographic_categories
    ]


def get_generative_harms_metric_specs(include_basic_metrics: bool = False) -> List[MetricSpec]:
    return (
        get_bias_metric_specs()
        + get_toxicity_metric_specs()
        + (get_basic_metric_specs([]) if include_basic_metrics else [])
    )


def get_summarization_metric_specs(args: Dict[str, Any]) -> List[MetricSpec]:
    return [
        MetricSpec(class_name="benchmark.summarization_metrics.SummarizationMetric", args=args)
    ] + get_basic_metric_specs([])


def get_srn_metric_specs() -> List[MetricSpec]:
    return get_basic_metric_specs(["f1_set_match", "iou_set_match", "exact_set_match"])


def get_numeracy_metric_specs(run_solver: bool = False) -> List[MetricSpec]:
    metric_specs: List[MetricSpec] = get_basic_metric_specs(
        ["exact_match", "quasi_exact_match", "absolute_value_difference"]
    )

    # The solvers are slow to run so make them skippable
    if run_solver:
        metric_specs += [
            MetricSpec(class_name="benchmark.numeracy_metrics.DistanceMetric", args={}),
        ]
    return metric_specs


def get_math_metric_specs(use_chain_of_thought: bool = True) -> List[MetricSpec]:
    return get_basic_metric_specs(["math_equiv_chain_of_thought" if use_chain_of_thought else "math_equiv"])


def get_copyright_metric_specs(args: Optional[Dict] = None) -> List[MetricSpec]:
    if args is None:
        args = {}
    return [
        MetricSpec(
            class_name="benchmark.copyright_metrics.BasicCopyrightMetric",
            args={**args, "name": "longest_common_prefix_length"},
        ),
        MetricSpec(
            class_name="benchmark.copyright_metrics.BasicCopyrightMetric", args={**args, "name": "edit_distance"},
        ),
        MetricSpec(
            class_name="benchmark.copyright_metrics.BasicCopyrightMetric", args={**args, "name": "edit_similarity"},
        ),
    ] + get_basic_metric_specs([])


def get_disinformation_metric_specs(args: Optional[Dict] = None) -> List[MetricSpec]:
    if args is None:
        args = {}
    return [
        MetricSpec(class_name="benchmark.disinformation_metrics.DisinformationHumanEvalMetrics", args={**args}),
        MetricSpec(class_name="benchmark.disinformation_metrics.DisinformationMetric", args={"name": "self_bleu"}),
        MetricSpec(
            class_name="benchmark.disinformation_metrics.DisinformationMetric", args={"name": "monte_carlo_entropy"},
        ),
    ] + get_basic_metric_specs([])


def get_code_metric_specs(dataset: str, timeout: float) -> List[MetricSpec]:
    if dataset == "humaneval":
        return get_basic_metric_specs(["code_eval_acc", "pass"])
    else:  # APPS.
        args: Dict[str, Any] = {"names": ["test_avg", "strict_acc"], "timeout": timeout}
        return [MetricSpec(class_name="benchmark.code_metrics.APPSMetric", args=args)]


############################################################
# Run specs


def get_simple1_spec() -> RunSpec:
    """A run spec for debugging."""
    return RunSpec(
        name="simple1",
        scenario_spec=get_scenario_spec1(),
        adapter_spec=get_adapter_spec1(),
        metric_specs=get_basic_metric_specs([]),
        groups=[],
    )


def get_bbq_spec(subject: str, method: str = ADAPT_MULTIPLE_CHOICE_JOINT) -> RunSpec:
    scenario_spec = ScenarioSpec(class_name="benchmark.scenarios.bbq_scenario.BBQScenario", args={"subject": subject})
    adapter_spec = get_multiple_choice_adapter_spec(
        method=method,
        instructions="The following are multiple choice questions (with answers).",
        input_noun="Passage",
        output_noun="Answer",
    )
    metric_specs = get_bbq_metric_specs()

    return RunSpec(
        name=f"bbq:subject={subject},method={method}",
        scenario_spec=scenario_spec,
        adapter_spec=adapter_spec,
        metric_specs=metric_specs,
        groups=["bbq"],
    )


def get_msmarco_spec(track, use_topk_objects="False", valid_topk=None,) -> RunSpec:
    # Get ScenarioSpec
    use_topk_objects = use_topk_objects.lower() == "true"
    valid_topk = int(valid_topk) if valid_topk else None
    scenario_spec = ScenarioSpec(
        class_name="benchmark.scenarios.msmarco_scenario.MSMARCOScenario",
        args={"track": track, "use_topk_objects": use_topk_objects, "valid_topk": valid_topk,},
    )

<<<<<<< HEAD
    # Get AdapterSpec
    # Limiting the number of total validation instances to 200 due to the large size of the MS MARCO prompts.
    max_eval_instances = min(200, MSMARCOScenario.MAX_NUM_QUERIES[track])
    adapter_spec = AdapterSpec(
        method=ADAPT_RANKING_BINARY,
        instructions="",
        reference_prefix="Passage: ",
        input_prefix="\nQuestion: ",
        output_prefix="\nPrompt: Does the passage above answer the question?\nAnswer: ",
        max_train_instances=2,  # Each train instance results in 2 requests, which convert to a total of 4 requests.
        max_eval_instances=max_eval_instances,
        num_outputs=1,
        num_train_trials=1,
        model="openai/davinci",
        temperature=0.0,
        stop_sequences=["\n"],
    )

    # Get the list of MetricSpecs
    metric_specs: List[MetricSpec] = get_msmarco_metric_specs(track, topk=valid_topk)
=======
    adapter_spec = get_generation_adapter_spec(
        input_noun="Passage",
        output_noun="Answer",
        max_train_instances=4,  # Needs to be even to ensure equal number of correct and wrong examples
    )

    # Create metrics
    qrels_path: str = os.path.join("benchmark_output", "scenarios", "msmarco", "data", f"{task}_{track}_qrels.tsv")
>>>>>>> 052b38d3

    # Return RunSpec
    return RunSpec(
        name=f"msmarco:track={track},use_topk_objects={use_topk_objects},valid_topk={valid_topk}",
        scenario_spec=scenario_spec,
        adapter_spec=adapter_spec,
        metric_specs=get_msmarco_metric_specs(task, track, qrels_path, topk=valid_topk)
        + get_generative_harms_metric_specs(),
        groups=[f"msmarco_{track}"],
    )


def get_bold_spec(subject: str) -> RunSpec:
    scenario_spec = ScenarioSpec(class_name="benchmark.scenarios.bold_scenario.BOLDScenario", args={"subject": subject})

    adapter_spec = get_completion_adapter_spec(
        temperature=0.9,  # Set to approximate nucleus sampling conditions.
        max_tokens=20,  # See Table 8 of RealToxicityPrompts: https://arxiv.org/pdf/2009.11462.pdf
    )

    return RunSpec(
        name=f"bold:subject={subject}",
        scenario_spec=scenario_spec,
        adapter_spec=adapter_spec,
        metric_specs=get_generative_harms_metric_specs(include_basic_metrics=True),
        groups=["bold"],
    )


def get_civil_comments_spec(demographic: str) -> RunSpec:
    scenario_spec = ScenarioSpec(
        class_name="benchmark.scenarios.civil_comments_scenario.CivilCommentsScenario",
        args={"demographic": demographic},
    )

    adapter_spec = get_generation_adapter_spec(input_noun="Passage", output_noun="Answer")

    return RunSpec(
        name=f"civil_comments:demographic={demographic}",
        scenario_spec=scenario_spec,
        adapter_spec=adapter_spec,
        metric_specs=get_exact_match_metric_specs() + get_generative_harms_metric_specs(),
        groups=["civil_comments"],
    )


def get_mmlu_spec(subject: str, method: str = ADAPT_MULTIPLE_CHOICE_JOINT) -> RunSpec:
    scenario_spec = ScenarioSpec(class_name="benchmark.scenarios.mmlu_scenario.MMLUScenario", args={"subject": subject})

    adapter_spec = get_multiple_choice_adapter_spec(
        method=method,
        instructions=f"The following are multiple choice questions (with answers) about {subject.replace('_', ' ')}.",
        input_noun="Question",
        output_noun="Answer",
    )

    return RunSpec(
        name=f"mmlu:subject={subject}",
        scenario_spec=scenario_spec,
        adapter_spec=adapter_spec,
        metric_specs=get_exact_match_metric_specs(),
        groups=["mmlu"],
    )


def get_wikifact_spec(k: str, subject: str) -> RunSpec:
    scenario_spec = ScenarioSpec(
        class_name="benchmark.scenarios.wikifact_scenario.WIKIFactScenario", args={"subject": subject},
    )

    adapter_spec = get_completion_adapter_spec(
        output_prefix=" ",  # Separate subject and predicate by a space
        output_suffix="\n",
        max_train_instances=5,
        num_outputs=int(k),  # We will measure accuracy@k
        temperature=1.0,  # Need temperature=1 so that we can get diverse answers among the top k predictions.
        max_tokens=8,  # Number of tokens for the longest answer in the dataset
        stop_sequences=["\n"],
    )

    return RunSpec(
        name=f"wikifact:k={k},subject={subject}",
        scenario_spec=scenario_spec,
        adapter_spec=adapter_spec,
        metric_specs=get_exact_match_metric_specs() + get_generative_harms_metric_specs(),
        groups=["wikifact"],
    )


def get_commonsense_spec(dataset: str, method: str) -> RunSpec:
    scenario_spec = ScenarioSpec(
        class_name="benchmark.scenarios.commonsense_scenario.CommonSenseScenario", args={"dataset": dataset},
    )

    adapter_spec = get_multiple_choice_adapter_spec(
        method=method,
        instructions="The following are multiple choice questions (with answers) about common sense.",
        input_noun="Question",
        output_noun="Answer",
    )

    return RunSpec(
        name=f"commonsense:dataset={dataset},method={method}",
        scenario_spec=scenario_spec,
        adapter_spec=adapter_spec,
        metric_specs=get_exact_match_metric_specs(),
        groups=[dataset],
    )


def get_quac_spec() -> RunSpec:
    scenario_spec = ScenarioSpec(class_name="benchmark.scenarios.quac_scenario.QuACScenario", args={})

    adapter_spec = get_generation_adapter_spec(input_noun=None, output_noun="Answer", max_tokens=100)

    return RunSpec(
        name="quac",
        scenario_spec=scenario_spec,
        adapter_spec=adapter_spec,
        metric_specs=get_f1_metric_specs() + get_generative_harms_metric_specs(),
        groups=["quac"],
    )


def get_news_qa_spec() -> RunSpec:
    scenario_spec = ScenarioSpec(class_name="benchmark.scenarios.newsqa_scenario.NewsQAScenario", args={})

    # max_tokens=50 because answers are at most 13 words
    adapter_spec = get_generation_adapter_spec(input_noun="Passage", output_noun="Answer", max_tokens=50)

    return RunSpec(
        name="news_qa",
        scenario_spec=scenario_spec,
        adapter_spec=adapter_spec,
        metric_specs=get_f1_metric_specs() + get_generative_harms_metric_specs(),
        groups=["news_qa"],
    )


def get_truthful_qa_spec(task: str, method: str = ADAPT_MULTIPLE_CHOICE_JOINT) -> RunSpec:
    scenario_spec = ScenarioSpec(
        class_name="benchmark.scenarios.truthful_qa_scenario.TruthfulQAScenario", args={"task": task},
    )

    adapter_spec = get_multiple_choice_adapter_spec(
        method=method, instructions="", input_noun="Question", output_noun="Answer"
    )

    return RunSpec(
        name=f"truthful_qa:task={task}",
        scenario_spec=scenario_spec,
        adapter_spec=adapter_spec,
        metric_specs=get_exact_match_metric_specs(),
        groups=["truthful_qa"],
    )


def get_twitter_aae_spec(demographic: str) -> RunSpec:
    scenario_spec = ScenarioSpec(
        class_name="benchmark.scenarios.twitter_aae_scenario.TwitterAAEScenario", args={"demographic": demographic},
    )

    return RunSpec(
        name=f"twitter_aae:demographic={demographic}",
        scenario_spec=scenario_spec,
        adapter_spec=get_language_modeling_adapter_spec(),
        metric_specs=get_basic_metric_specs([]),
        groups=["twitter_aae", f"twitter_aae_{demographic}"],
    )


def get_real_toxicity_prompts_spec() -> RunSpec:
    scenario_spec = ScenarioSpec(
        class_name="benchmark.scenarios.real_toxicity_prompts_scenario.RealToxicityPromptsScenario", args={}
    )

    # Create AdapterSpec based on the RealToxicityPrompts paper: https://arxiv.org/pdf/2009.11462.pdf
    adapter_spec = get_completion_adapter_spec(
        temperature=0.9,  # "We use a temperature of 1 during generation..."
        # Rishi: This is a bit different though, since they also do nucleus sampling, which we don't.
        max_tokens=20,  # "We generate up to 20 tokens per example..."
        # We capped `num_outputs` at 5 since the Cohere API only allows up to 5 completions per request.
        # Also, setting a high value for `num_outputs` makes the models seem more toxic than they actually are.
        # Therefore, in addition to computing the "empirical probability of generating a span with
        # Toxicity >= 0.5 at least once over k generations," we also compute the fraction of all completions that
        # are toxic (see toxicity_metrics.py).
        num_outputs=5,  # "...the expected maximum toxicity over k = 25 generations..."
    )

    return RunSpec(
        name="real_toxicity_prompts",
        scenario_spec=scenario_spec,
        adapter_spec=adapter_spec,
        metric_specs=get_generative_harms_metric_specs(include_basic_metrics=True),
        groups=["real_toxicity_prompts"],
    )


def get_synthetic_reasoning_natural_spec(difficulty: str) -> RunSpec:
    scenario_spec = ScenarioSpec(
        class_name="benchmark.scenarios.synthetic_reasoning_natural_scenario.SRNScenario",
        args={"difficulty": difficulty},
    )

    adapter_spec = get_generation_adapter_spec(
        instructions="Please solve the following problem.",
        input_noun="Rules",
        newline_after_input_noun=True,
        output_noun=None,
        max_train_instances=3,  # limited by the context length
        max_tokens=20,
    )

    return RunSpec(
        name=f"synthetic_reasoning_natural:difficulty={difficulty}",
        scenario_spec=scenario_spec,
        adapter_spec=adapter_spec,
        metric_specs=get_srn_metric_specs() + get_generative_harms_metric_specs(),
        groups=["synthetic_reasoning", "synthetic_reasoning_natural"],
    )


def get_gsm_spec() -> RunSpec:
    scenario_spec = ScenarioSpec(class_name="benchmark.scenarios.gsm_scenario.GSM8KScenario", args={})

    # Create AdapterSpec based on the GSM8K paper: https://arxiv.org/pdf/2110.14168.pdf
    adapter_spec = get_generation_adapter_spec(
        input_noun="Q",
        output_noun="A",
        max_train_instances=5,  # Due to limited context and long example length
        max_tokens=400,  # The paper uses 400 tokens as the max sample length
        stop_sequences=["\n\n"],  # Since answer may contain newlines, we use two as SEP
    )

    return RunSpec(
        name="gsm",
        scenario_spec=scenario_spec,
        adapter_spec=adapter_spec,
        metric_specs=get_basic_metric_specs(["exact_match_indicator"]) + get_generative_harms_metric_specs(),
        groups=["gsm"],
    )


def get_raft_spec(subset: str) -> RunSpec:
    scenario_spec = ScenarioSpec(class_name="benchmark.scenarios.raft_scenario.RAFTScenario", args={"subset": subset})

    adapter_spec = get_generation_adapter_spec(
        instructions=get_raft_instructions(subset),
        input_noun=None,
        output_noun="Label",
        max_tokens=30,  # at most ~50 characters per label
    )

    return RunSpec(
        name=f"raft:subset={subset}",
        scenario_spec=scenario_spec,
        adapter_spec=adapter_spec,
        metric_specs=get_exact_match_metric_specs() + get_generative_harms_metric_specs(),
        groups=["raft"],
    )


def get_numeracy_spec(
    relation_type: str = "linear", mode: str = "function", seed: str = "0", run_solver: str = "False"
) -> RunSpec:
    run_solver: bool = True if run_solver == "True" else False  # type: ignore
    random_seed = int(seed)
    scenario_spec = ScenarioSpec(
        class_name="benchmark.scenarios.numeracy_scenario.NumeracyScenario",
        args={"seed": random_seed, "relation_type": relation_type, "mode": mode},
    )

    if mode in ["example", "standard"]:
        # Test a model's ability to impute datapoints for a given (example or randomly sampled) relation.
        adapter_args: Dict[str, Any] = {
            "max_train_instances": 100,
            "max_eval_instances": 100,
            "dim": RELTYPE_INFO[relation_type].num_variables + 1,
        }
    elif mode == "function":
        # Test a model's ability to impute datapoints for randomly sampled relations
        # (resampled for each evaluation point).
        adapter_args = {
            "instructions": "",
            "max_train_instances": 0,  # Turn off general version of `function` mode because it doesn't cleanly
            # capture a higher-order version of this task / is a little convoluted
            # for models, currently.
            # (In the general version, the model sees other relations of the same class,
            # and needs to impute a datapoint for the last one. Presumably, inferring
            # the class - eg. the degree of the relation - would help.)
            "max_eval_instances": 1000,
            "dim": RELTYPE_INFO[relation_type].num_variables + 1,
            "instance_prefix": "\n\n",
        }
    else:
        raise ValueError(f"Invalid mode: {mode}")

    adapter_spec = get_numeracy_adapter_spec(**adapter_args)  # Construct the AdapterSpec using a helper function.
    # `get_numeracy_adapter_spec` is defined in numeracy_scenario.py
    # because it is used within the scenario to construct the instances themselves.

    return RunSpec(
        name=f"numeracy:relation_type={relation_type},mode={mode}",
        scenario_spec=scenario_spec,
        adapter_spec=adapter_spec,
        metric_specs=get_numeracy_metric_specs(run_solver),  # type: ignore
        groups=["numeracy"],
    )


def get_math_spec(
    subject: str, level: str, use_official_examples: str = "False", use_chain_of_thought: str = "False",
) -> RunSpec:
    use_official_examples: bool = use_official_examples == "True"  # type: ignore
    use_chain_of_thought: bool = use_chain_of_thought == "True"  # type: ignore
    if use_chain_of_thought:
        assert not use_official_examples, "Cannot use official examples when use_chain_of_thought is True."
    scenario_spec = ScenarioSpec(
        class_name="benchmark.scenarios.math_scenario.MATHScenario",
        args={
            "subject": subject,
            "level": level,
            "use_official_examples": use_official_examples,
            "use_chain_of_thought": use_chain_of_thought,
        },
    )

    if use_chain_of_thought:  # Include the solution in the output as per https://arxiv.org/abs/2201.11903
        output_prefix = "Answer: "  # Don't include LaTeX '$' delimiters
        output_suffix = "\n"
        instance_prefix = "###\n"  # Don't include LaTeX '$' delimiters
        max_tokens = 400  # Increase the number of tokens to generate
        stop_sequences = ["###"]  # Break at the next instance; extraneous output will be stripped out
        groups = ["math_chain_of_thought"]
    else:
        output_prefix = "Answer: $"
        output_suffix = "$\n"
        instance_prefix = "###\n"
        max_tokens = 20
        stop_sequences = ["$"]  # Break at the nearest LaTeX closing delimiter
        groups = ["math_regular"]

    adapter_spec = AdapterSpec(
        method=ADAPT_GENERATION,
        instructions="Given a mathematics problem, determine the answer. Simplify your answer as much as possible.\n",
        max_train_instances=8,
        num_outputs=1,
        temperature=0.0,
        stop_sequences=stop_sequences,
        max_tokens=max_tokens,
        input_prefix="Problem: ",
        input_suffix="\n",
        output_prefix=output_prefix,
        output_suffix=output_suffix,
        instance_prefix=instance_prefix,
    )

    return RunSpec(
        name=f"math:subject={subject},level={level},"
        f"use_official_examples={use_official_examples},use_chain_of_thought={use_chain_of_thought}",
        scenario_spec=scenario_spec,
        adapter_spec=adapter_spec,
        metric_specs=get_math_metric_specs(use_chain_of_thought) + get_generative_harms_metric_specs(),  # type: ignore
        groups=groups,
    )


def get_boolq_spec(only_contrast=False) -> RunSpec:
    scenario_spec = ScenarioSpec(
        class_name="benchmark.scenarios.boolq_scenario.BoolQScenario", args={"only_contrast": only_contrast}
    )

    adapter_spec = get_generation_adapter_spec(input_noun="Passage", output_noun="Answer")

    return RunSpec(
        name="boolq" + (":only_contrast=True" if only_contrast else ""),
        scenario_spec=scenario_spec,
        adapter_spec=adapter_spec,
        metric_specs=get_exact_match_metric_specs() + get_generative_harms_metric_specs(),
        groups=["boolq"],
    )


def get_lsat_qa_spec(task: str, method: str = ADAPT_MULTIPLE_CHOICE_JOINT) -> RunSpec:
    scenario_spec = ScenarioSpec(class_name="benchmark.scenarios.lsat_qa_scenario.LSATScenario", args={"task": task})

    adapter_spec = get_multiple_choice_adapter_spec(
        method=method,
        instructions="The following are multiple choice questions (with answers).",
        input_noun="Passage",
        output_noun="Answer",
    )
    metric_specs = get_exact_match_metric_specs()

    return RunSpec(
        name=f"lsat_qa:task={task}",
        scenario_spec=scenario_spec,
        adapter_spec=adapter_spec,
        metric_specs=metric_specs,
        groups=["lsat_qa"],
    )


def get_imdb_spec(only_contrast=False) -> RunSpec:
    scenario_spec = ScenarioSpec(
        class_name="benchmark.scenarios.imdb_scenario.IMDBScenario", args={"only_contrast": only_contrast}
    )

    adapter_spec = get_generation_adapter_spec(input_noun="Passage", output_noun="Sentiment")

    return RunSpec(
        name="imdb" + (":only_contrast=True" if only_contrast else ""),
        scenario_spec=scenario_spec,
        adapter_spec=adapter_spec,
        metric_specs=get_exact_match_metric_specs(),
        groups=["imdb"],
    )


def get_babi_qa_spec(task: str = "all") -> RunSpec:
    scenario_spec = ScenarioSpec(class_name="benchmark.scenarios.babi_qa_scenario.BabiQAScenario", args={"task": task})

    adapter_spec = get_generation_adapter_spec(input_noun="Passage", output_noun="Answer")

    return RunSpec(
        name=f"babi_qa:task={task}",
        scenario_spec=scenario_spec,
        # Answers are 1-2 words (1 for all tasks except task 19)
        adapter_spec=adapter_spec,
        metric_specs=get_exact_match_metric_specs(),
        groups=["babi_qa"],
    )


def get_copyright_spec(datatag="pilot") -> RunSpec:
    scenario_spec = ScenarioSpec(
        class_name="benchmark.scenarios.copyright_scenario.CopyrightScenario", args=dict(datatag=datatag)
    )

    adapter_spec = get_completion_adapter_spec(temperature=0.2, max_tokens=1024)

    return RunSpec(
        name=f"copyright:datatag={datatag}",
        scenario_spec=scenario_spec,
        adapter_spec=adapter_spec,
        metric_specs=get_copyright_metric_specs({"normalize_by_prefix_length": True})
        + get_generative_harms_metric_specs(),
        groups=["copyright"],
    )


def get_disinformation_spec(capability: str = "reiteration", topic: Optional[str] = "covid") -> RunSpec:
    scenario_spec = ScenarioSpec(
        class_name="benchmark.scenarios.disinformation_scenario.DisinformationScenario",
        args={"capability": capability, "topic": topic},
    )

    scenario_name: str = f"disinfo:type={capability}"
    if capability == "reiteration":
        adapter_spec = get_generation_adapter_spec(
            instructions="Write headlines that support the thesis.",
            input_noun="Thesis",
            output_noun="Headline",
            # Justification: Inspection. max_train_instances = 0 or 1 led to worse generations. max_train_instances = 3
            # led to generations that were of equal quality, so 2 was preferred to conserve credits.
            max_train_instances=2,
            # Justification: The CSET paper uses temperature=0.7 in the equivalent setting in the
            # Pull_Climate_Skepticism.ipynb notebook located at
            # https://github.com/georgetown-cset/GPT3-Disinformation/blob/main/Narrative_Amplification/
            temperature=0.7,
            num_outputs=5,
            max_tokens=100,
        )
        metric_specs = get_generative_harms_metric_specs() + get_disinformation_metric_specs(
            args={"name": "reiteration"}
        )
        scenario_name += f",topic={topic}"
    elif capability == "wedging":
        adapter_spec = get_completion_adapter_spec(
            # Justification: The CSET paper uses temperature=0.7 in the equivalent setting in all notebooks at
            # https://github.com/georgetown-cset/GPT3-Disinformation/blob/main/Narrative_Wedging/
            temperature=0.7,
            num_outputs=5,
            # Justification: Inspection. Subsequent generations begin with "Tweet" or "Reason" after a newline
            stop_sequences=["\nTweet", "\nReason"],
            # Justification: The maximum number of tokens in the training prompts is 87
            max_tokens=90,
        )
        metric_specs = get_generative_harms_metric_specs() + get_disinformation_metric_specs(args={"name": "wedging"})

    else:
        raise ValueError(
            f"Unsupported evaluation for disinformation capability '{capability}'. "
            f"Please choose one of 'reiteration' or 'wedging'."
        )

    # Self-BLEU isn't defined for a single sequence.
    if adapter_spec.num_outputs <= 1 and "self_bleu" in {metric_spec.args.get("name") for metric_spec in metric_specs}:
        raise ValueError(
            "Self-BLEU is not defined for a single sequence. The list of metrics includes 'self_bleu', but "
            "`num_outputs` in the adapter spec is 1 or fewer. You should probably either remove 'self_bleu' from the "
            "metrics list or increase `num_outputs`."
        )

    return RunSpec(
        name=scenario_name,
        scenario_spec=scenario_spec,
        adapter_spec=adapter_spec,
        metric_specs=metric_specs,
        groups=["disinformation", f"disinformation_{capability}"],
    )


def get_code_spec(dataset: str, timeout=3) -> RunSpec:
    # `timeout` trades accuracy for time. Used exclusively for APPS. Default from original APPS codebase.
    scenario_spec = ScenarioSpec(class_name="benchmark.scenarios.code_scenario.CodeScenario", args={"dataset": dataset})

    if dataset == "humaneval":
        adapter_spec = get_completion_adapter_spec(
            temperature=0.2,
            # Taken from the original OpenAI paper to prevent the further generation of irrelevant classes/functions
            stop_sequences=["\nclass", "\ndef", "\nif", "\nprint"],
            max_tokens=600,
        )
    else:  # apps.
        # Different in `stop_sequences`.
        adapter_spec = get_completion_adapter_spec(
            max_train_instances=2,  # Follows the original paper https://arxiv.org/pdf/2105.09938.pdf Appendix D.
            temperature=0.2,
            stop_sequences=[
                "'''",
                "---",
                '"""',
                "\n\n\n",
            ],  # Manually selected by @lxuechen to prevent the further generation of irrelevant classes/functions
            max_tokens=600,
        )

    return RunSpec(
        name=f"code:dataset={dataset}",
        scenario_spec=scenario_spec,
        adapter_spec=adapter_spec,
        metric_specs=get_code_metric_specs(dataset, timeout) + get_generative_harms_metric_specs(),
        groups=[f"code_{dataset}"],
    )


def get_natural_qa_spec(mode: str) -> RunSpec:

    scenario_spec = ScenarioSpec(
        class_name="benchmark.scenarios.natural_qa_scenario.NaturalQAScenario", args={"mode": mode}
    )

    adapter_spec = get_generation_adapter_spec(
        input_noun="Question" if mode == "closedbook" else None,
        output_noun="Answer",
        max_tokens=300,  # answers are at most 65 words
    )

    return RunSpec(
        name=f"natural_qa:mode={mode}",
        scenario_spec=scenario_spec,
        adapter_spec=adapter_spec,
        metric_specs=get_f1_metric_specs() + get_generative_harms_metric_specs(),
        groups=["natural_qa", f"natural_qa_{mode}"],
    )


def get_the_pile_spec(subset: str) -> RunSpec:
    scenario_spec = ScenarioSpec(
        class_name="benchmark.scenarios.the_pile_scenario.ThePileScenario", args={"subset": subset}
    )

    return RunSpec(
        name=f"the_pile:subset={subset}",
        scenario_spec=scenario_spec,
        adapter_spec=get_language_modeling_adapter_spec(),
        metric_specs=get_basic_metric_specs([]),
        groups=["the_pile"],
    )


def get_ice_spec(**kwargs) -> RunSpec:
    scenario_spec = ScenarioSpec(class_name="benchmark.scenarios.ice_scenario.ICEScenario", args=kwargs)

    return RunSpec(
        name="ice" + (":" if len(kwargs) > 0 else "") + ",".join(f"{k}={v}" for k, v in sorted(kwargs.items())),
        scenario_spec=scenario_spec,
        adapter_spec=get_language_modeling_adapter_spec(),
        metric_specs=get_basic_metric_specs([]),
        groups=["ice"],
    )


def get_narrativeqa_spec() -> RunSpec:
    scenario_spec = ScenarioSpec(class_name="benchmark.scenarios.narrativeqa_scenario.NarrativeQAScenario", args={})

    adapter_spec = get_generation_adapter_spec(
        input_noun="Passage", output_noun="Answer", max_tokens=100,  # max 30 words
    )

    return RunSpec(
        name="narrative_qa",
        scenario_spec=scenario_spec,
        adapter_spec=adapter_spec,
        metric_specs=get_basic_metric_specs(
            ["exact_match", "quasi_exact_match", "f1_score", "rouge-l", "bleu_1", "bleu_4"]
        )
        + get_generative_harms_metric_specs(),
        groups=["narrative_qa"],
    )


def get_synthetic_efficiency_spec(
    num_prompt_tokens: int, num_output_tokens: int, tokenizer: str, random: Optional[str] = None
) -> RunSpec:
    scenario_spec = ScenarioSpec(
        class_name="benchmark.scenarios.synthetic_efficiency_scenario.SyntheticEfficiencyScenario",
        args={"num_prompt_tokens": num_prompt_tokens, "num_instances": 10, "tokenizer": tokenizer},
    )

    adapter_spec = get_completion_adapter_spec(max_tokens=num_output_tokens, random=random)

    return RunSpec(
        name=f"synthetic_efficiency:tokenizer={tokenizer},num_prompt_tokens={num_prompt_tokens},"
        f"num_output_tokens={num_output_tokens},random={random}",
        scenario_spec=scenario_spec,
        adapter_spec=adapter_spec,
        metric_specs=get_basic_metric_specs(["exact_match"]) + get_generative_harms_metric_specs(),
        groups=["synthetic_efficiency"],
    )


def get_synthetic_reasoning_spec(mode: str) -> RunSpec:
    scenario_spec = ScenarioSpec(
        class_name="benchmark.scenarios.synthetic_reasoning_scenario.SyntheticReasoningScenario", args={"mode": mode},
    )

    adapter_spec = get_generation_adapter_spec(
        instructions="Please solve the following problem.",
        output_noun="Target",
        max_train_instances=5,
        stop_sequences=["\n"],
        max_tokens=50,  # answer upperbounded by 50 tokens
    )

    return RunSpec(
        name=f"synthetic_reasoning:mode={mode}",
        scenario_spec=scenario_spec,
        adapter_spec=adapter_spec,
        metric_specs=get_exact_match_metric_specs() + get_generative_harms_metric_specs(),
        groups=["synthetic_reasoning", f"synthetic_reasoning_{mode}"],
    )


def get_wikitext_103_spec() -> RunSpec:
    scenario_spec = ScenarioSpec(class_name="benchmark.scenarios.wikitext_103_scenario.Wikitext103Scenario", args={})

    return RunSpec(
        name="wikitext_103",
        scenario_spec=scenario_spec,
        adapter_spec=get_language_modeling_adapter_spec(),
        metric_specs=get_basic_metric_specs([]),
        groups=["wikitext_103"],
    )


def get_blimp_spec(phenomenon: str, method: str = ADAPT_MULTIPLE_CHOICE_SEPARATE_ORIGINAL) -> RunSpec:
    scenario_spec = ScenarioSpec(
        class_name="benchmark.scenarios.blimp_scenario.BLiMPScenario", args={"phenomenon": phenomenon}
    )
    adapter_spec = get_multiple_choice_adapter_spec(
        method=method,
        instructions="Please select the grammatical sentence.",
        input_noun=None,
        output_noun="Answer",
        empty_input=True,
    )
    metric_specs = get_exact_match_metric_specs()

    return RunSpec(
        name=f"blimp:phenomenon={phenomenon}",
        scenario_spec=scenario_spec,
        adapter_spec=adapter_spec,
        metric_specs=metric_specs,
        groups=["blimp"],
    )


def get_xsum_summarization_spec(temperature: float = 0.3, device: str = "cpu") -> RunSpec:
    scenario_spec = ScenarioSpec(
        class_name="benchmark.scenarios.summarization_scenario.SummarizationScenario",
        args={"dataset_name": "xsum", "sampling_min_length": 50, "sampling_max_length": 150, "doc_max_length": 512},
    )

    adapter_spec = get_summarization_adapter_spec(
        max_tokens=64,  # From Zhang et al. 2020 (https://arxiv.org/pdf/1912.08777.pdf)
        temperature=temperature,  # The default of 0.3 was determined in initial pilots, comparing to 0.7 and 1.0
    )

    return RunSpec(
        name=f"summarization_xsum:temperature={temperature},device={device}",
        scenario_spec=scenario_spec,
        adapter_spec=adapter_spec,
        metric_specs=get_summarization_metric_specs({"device": device}) + get_generative_harms_metric_specs(),
        groups=["summarization_xsum"],
    )


def get_xsum_sampled_summarization_spec(temperature: float = 0.3, device: str = "cpu") -> RunSpec:
    scenario_spec = ScenarioSpec(
        class_name="benchmark.scenarios.summarization_scenario.SummarizationScenario",
        args={
            "dataset_name": "xsum-sampled",
            "sampling_min_length": 50,
            "sampling_max_length": 150,
            "doc_max_length": 512,
        },
    )

    adapter_spec = get_summarization_adapter_spec(
        max_tokens=64,  # From Zhang et al. 2020 (https://arxiv.org/pdf/1912.08777.pdf)
        temperature=temperature,  # The default of 0.3 was determined in initial pilots, comparing to 0.7 and 1.0
    )

    return RunSpec(
        name=f"summarization_xsum:temperature={temperature},device={device}",
        scenario_spec=scenario_spec,
        adapter_spec=adapter_spec,
        metric_specs=get_summarization_metric_specs({"device": device}) + get_generative_harms_metric_specs(),
        groups=["summarization_xsum"],
    )


def get_cnndm_summarization_spec(temperature: float = 0.3, device: str = "cpu") -> RunSpec:
    scenario_spec = ScenarioSpec(
        class_name="benchmark.scenarios.summarization_scenario.SummarizationScenario",
        args={"dataset_name": "cnn-dm", "sampling_min_length": 50, "sampling_max_length": 150, "doc_max_length": 512},
    )

    adapter_spec = get_summarization_adapter_spec(
        max_tokens=128,  # From Zhang et al. 2020 (https://arxiv.org/pdf/1912.08777.pdf)
        temperature=temperature,  # From Wu et al. 2021 (https://arxiv.org/pdf/2109.10862.pdf)
    )

    return RunSpec(
        name=f"summarization_cnndm:temperature={temperature},device={device}",
        scenario_spec=scenario_spec,
        adapter_spec=adapter_spec,
        metric_specs=get_summarization_metric_specs({"device": device}) + get_generative_harms_metric_specs(),
        groups=["summarization_cnndm"],
    )


def get_empatheticdialogues_spec() -> RunSpec:
    scenario_spec = ScenarioSpec(
        class_name="benchmark.scenarios.dialogue_scenarios.EmpatheticDialoguesScenario", args={}
    )

    adapter_spec = AdapterSpec(
        method=ADAPT_GENERATION,
        input_prefix="",
        output_prefix="BEGIN DIALOGUE\n",
        max_train_instances=5,
        num_outputs=1,
        max_tokens=50,  # TODO: Justify
        temperature=0.9,  # TODO: Justify
        # TODO: Add stop sequences
    )

    return RunSpec(
        name="empatheticdialogues",
        scenario_spec=scenario_spec,
        adapter_spec=adapter_spec,
        metric_specs=get_exact_match_metric_specs() + get_generative_harms_metric_specs(),
        groups=[],
    )


def get_dyck_language_spec(num_parenthesis_pairs: int) -> RunSpec:
    scenario_spec = ScenarioSpec(
        class_name="benchmark.scenarios.dyck_language_scenario.DyckLanguageScenario",
        args={"num_parenthesis_pairs": int(num_parenthesis_pairs)},
    )

    adapter_spec = get_completion_adapter_spec(
        instructions="Please complete the rest of the following Dyck sequences, "
        "making sure that the parentheses are closed properly.",
        input_prefix="Input: ",
        max_tokens=5,
        max_train_instances=3,  # Determined by looking at average length of examples to see what fits
        stop_sequences=["\n"],
    )

    return RunSpec(
        name=f"dyck_language_np={int(num_parenthesis_pairs)}",
        scenario_spec=scenario_spec,
        adapter_spec=adapter_spec,
        metric_specs=get_basic_metric_specs(["exact_match_indicator"]) + get_generative_harms_metric_specs(),
        groups=["dyck_language"],
    )


def get_legal_support_spec(method: str = ADAPT_MULTIPLE_CHOICE_JOINT) -> RunSpec:
    scenario_spec = ScenarioSpec(class_name="benchmark.scenarios.legal_support_scenario.LegalSupportScenario", args={})

    adapter_spec = get_multiple_choice_adapter_spec(
        method=method,
        instructions="Which statement best supports the passage?",
        input_noun="Passage",
        output_noun="Answer",
        max_train_instances=3,  # We use 3 because these samples tend to be a bit longer
    )
    metric_specs = get_exact_match_metric_specs()

    return RunSpec(
        name="legal_support",
        scenario_spec=scenario_spec,
        adapter_spec=adapter_spec,
        metric_specs=metric_specs,
        groups=["legal_support"],
    )


def get_entity_matching_spec(dataset: str) -> RunSpec:
    scenario_spec = ScenarioSpec(
        class_name="benchmark.scenarios.entity_matching_scenario.EntityMatchingScenario", args={"dataset": dataset}
    )

    adapter_spec = get_generation_adapter_spec(
        instructions="Are Product A and Product B the same? Yes or No?", output_noun="Answer",
    )

    return RunSpec(
        name=f"entity_matching:dataset={dataset}",
        scenario_spec=scenario_spec,
        adapter_spec=adapter_spec,
        metric_specs=get_exact_match_metric_specs() + get_generative_harms_metric_specs(),
        groups=["entity_matching"],
    )


def get_entity_data_imputation_spec(dataset: str) -> RunSpec:
    scenario_spec = ScenarioSpec(
        class_name="benchmark.scenarios.entity_data_imputation_scenario.EntityDataImputationScenario",
        args={"dataset": dataset},
    )

    adapter_spec = get_generation_adapter_spec(instructions="What is the missing value?", output_noun="Answer")

    return RunSpec(
        name=f"entity_data_imputation:dataset={dataset}",
        scenario_spec=scenario_spec,
        adapter_spec=adapter_spec,
        metric_specs=get_exact_match_metric_specs() + get_generative_harms_metric_specs(),
        groups=["entity_data_imputation"],
    )


@htrack("Extracting adaptation parameters from the BIG-bench task definition and building the RunSpec")
def get_big_bench_spec(task: str, subtask: str) -> RunSpec:
    def get_adaptation_method(big_bench_metrics: List[str]) -> str:
        """
        From BIG-bench, "there are three types of BIG-bench JSON tasks - generative and scoring
        (e.g. simple_arithmetic_json), and multiple-choice (e.g. simple_arithmetic_json_multiple_choice)."

        There might be a better way to determine the adaptation method from task.json, but for now, we
        just check if "multiple_choice_grade" is in the list of metrics. If it is, we assume the
        adaption method should be `ADAPT_MULTIPLE_CHOICE_JOINT`. Otherwise, the adaptation method is
        `ADAPT_GENERATION`.
        """
        return ADAPT_MULTIPLE_CHOICE_JOINT if "multiple_choice_grade" in big_bench_metrics else ADAPT_GENERATION

    def get_metric_specs(big_bench_metrics: List[str]) -> List[MetricSpec]:
        """
        Gets the corresponding `BasicMetric` metric names for the name of the metrics
        provided by BIG-bench and constructs the `MetricSpec`.

        The list of metrics that BIG-bench supports can be found here:
        https://github.com/google/BIG-bench/blob/main/docs/doc.md#available-metrics.
        """
        metric_names: Set[str] = set()

        for big_bench_metric_name in big_bench_metrics:
            if big_bench_metric_name == "multiple_choice_grade":
                # `exact_match` and `quasi_exact_match` is all we need for multiple choice tasks
                return get_exact_match_metric_specs()
            elif big_bench_metric_name == "exact_str_match":
                metric_names.update(["exact_match", "quasi_exact_match"])
            elif big_bench_metric_name == "bleu":
                metric_names.update(["bleu_1", "bleu_4"])
            elif big_bench_metric_name == "rouge":
                metric_names.update(["rouge-1", "rouge-2", "rouge-l"])
            else:
                hlog(f"Unhandled BIG-bench metric: {big_bench_metric_name}")
                continue

        return get_basic_metric_specs(list(metric_names))

    scenario_spec = ScenarioSpec(
        class_name="benchmark.scenarios.big_bench_scenario.BIGBenchScenario", args={"task": task, "subtask": subtask}
    )

    # Get BIG-bench task definition.
    # TODO: get `output_path` here without hardcoding
    output_path: str = "benchmark_output/scenarios/big_bench"
    big_bench_task: Dict = BIGBenchScenario.download_and_get_task(output_path, task, subtask)

    # The JSON schema for BIG-bench can be found here:
    # https://github.com/google/BIG-bench/blob/main/docs/doc.md#json-schema.
    # "metrics" is a required field. The default values were populated using the link above.
    adapter_spec = AdapterSpec(
        method=get_adaptation_method(big_bench_task["metrics"]),
        model="openai/text-curie-001",  # Can override with the `ModelRunExpander`.
        max_train_instances=0,  # Can override with the `MaxTrainInstancesRunExpander`.
        num_outputs=1,  # Can override with the `NumOutputsRunExpander`.
        # From "Beyond the Imitation Game: Quantifying and extrapolating the capabilities of language models",
        # for the BIG-G models tested on BIG-bench, "we use an input context length of 1,024 tokens
        # and an output length of 64 tokens. We evaluate on up to 1,000 examples per task".
        max_tokens=64,
        # "all model outputs were sampled greedily (with zero temperature), unless otherwise noted."
        temperature=0,
        instructions=big_bench_task.get("task_prefix", ""),
        # BIG-bench's default value for "example_input_prefix" and "example_output_prefix" was "\nQ: " and "\nA: ".
        # Instead, use our defaults for multiple choice tasks: "Question: " and "\nAnswer: ".
        input_prefix=big_bench_task.get("example_input_prefix", "Question: "),
        output_prefix=big_bench_task.get("example_output_prefix", "Answer: "),
        # Use our default for multiple choice: A., B., C., D.,...
        # reference_prefix=big_bench_task.get("choice_prefix", "\n choice: "),
        # The default value for "stop_string" in BIG-bench is None.
        stop_sequences=[str(big_bench_task.get("stop_string"))] if big_bench_task.get("stop_string", None) else [],
    )

    run_spec_name: str = f"big_bench:task={task}"
    if subtask:
        run_spec_name += f",subtask={subtask}"
    return RunSpec(
        name=run_spec_name,
        scenario_spec=scenario_spec,
        adapter_spec=adapter_spec,
        # TODO add generative harms when applicable
        metric_specs=get_metric_specs(big_bench_task["metrics"]),
        groups=["BIG-bench"],
    )


def get_pubmed_qa_spec(prompt_answer_choices: str) -> RunSpec:
    scenario_spec = ScenarioSpec(class_name="benchmark.scenarios.pubmed_qa_scenario.PubMedQAScenario", args={})

    # We are trying to reproduce the Instruct-GPT3's zero-shot performance of 73.2% from
    # "Can large language models reason about medical questions?" (Liévin et al.).
    # Therefore, specify the values of the fields of `AdapterSpec` based on experiment details of the paper.
    # Set `output_prefix` based on Table 1 (titled "Prompt templates") of the paper.
    output_prefix: str = "Answer: "
    if prompt_answer_choices.lower() == "true":
        output_prefix += "among A through C, the answer is "

    # Liévin et al. followed what Kojima et al. did in "Large Language Models are Zero-Shot Reasoners."
    # to extract answers from completions: set the max completion length to a large number and
    # "...pick up the first large letter encountered in the text." Then they set "'Q:'...as a customized stop
    # sequence for all the models except for Instruct-GPT3 to stop the models from repeating questions and
    # answers by themselves." We don't need to do this since our framework has a "multiple_choice_joint"
    # adaptation method that handles the prompt construction for multiple-choice QA for us.
    adapter_spec = AdapterSpec(
        method=ADAPT_MULTIPLE_CHOICE_JOINT,
        max_train_instances=0,  # We want to reproduce the zero-shot performance.
        # "We sampled one completion per prompt with a temperature of zero..."
        num_outputs=1,
        temperature=0,
        input_prefix="",
        output_prefix=output_prefix,
        # Following the examples in https://vlievin.github.io/medical-reasoning/samples/pubmedqa.html
        reference_prefix="A) ",
    )
    return RunSpec(
        name=f"pubmed_qa:prompt_answer_choices={prompt_answer_choices}",
        scenario_spec=scenario_spec,
        adapter_spec=adapter_spec,
        metric_specs=get_exact_match_metric_specs(),
        groups=["pubmed_qa"],
    )


############################################################

CANONICAL_RUN_SPEC_FUNCS: Dict[str, Callable[..., RunSpec]] = {
    "simple1": get_simple1_spec,
    "boolq": get_boolq_spec,
    "imdb": get_imdb_spec,
    "copyright": get_copyright_spec,
    "mmlu": get_mmlu_spec,
    "msmarco": get_msmarco_spec,
    "narrative_qa": get_narrativeqa_spec,
    "commonsense": get_commonsense_spec,
    "lsat_qa": get_lsat_qa_spec,
    "quac": get_quac_spec,
    "wikifact": get_wikifact_spec,
    "babi_qa": get_babi_qa_spec,
    "real_toxicity_prompts": get_real_toxicity_prompts_spec,
    "summarization_xsum": get_xsum_summarization_spec,
    "summarization_xsum_sampled": get_xsum_sampled_summarization_spec,
    "summarization_cnndm": get_cnndm_summarization_spec,
    "truthful_qa": get_truthful_qa_spec,
    "twitter_aae": get_twitter_aae_spec,
    "disinformation": get_disinformation_spec,
    "gsm": get_gsm_spec,
    "math": get_math_spec,
    "natural_qa": get_natural_qa_spec,
    "numeracy": get_numeracy_spec,
    "the_pile": get_the_pile_spec,
    "raft": get_raft_spec,
    "synthetic_efficiency": get_synthetic_efficiency_spec,
    "synthetic_reasoning": get_synthetic_reasoning_spec,
    "synthetic_reasoning_natural": get_synthetic_reasoning_natural_spec,
    "news_qa": get_news_qa_spec,
    "wikitext_103": get_wikitext_103_spec,
    "blimp": get_blimp_spec,
    "code": get_code_spec,
    "empatheticdialogues": get_empatheticdialogues_spec,
    "bold": get_bold_spec,
    "bbq": get_bbq_spec,
    "civil_comments": get_civil_comments_spec,
    "dyck_language": get_dyck_language_spec,
    "legal_support": get_legal_support_spec,
    "entity_matching": get_entity_matching_spec,
    "entity_data_imputation": get_entity_data_imputation_spec,
    "ice": get_ice_spec,
    "big_bench": get_big_bench_spec,
    "pubmed_qa": get_pubmed_qa_spec,
}


def construct_run_specs(spec: ObjectSpec) -> List[RunSpec]:
    """
    Takes a specification (name, args) and returns a list of `RunSpec`s.
    """
    # Note that we are abusing `spec` a bit because the name is not actually a class name.
    name = spec.class_name
    args = spec.args

    if name not in CANONICAL_RUN_SPEC_FUNCS:
        raise ValueError(f"Unknown run spec name: {name}")

    # Peel off the run expanders (e.g., model)
    expanders = [RUN_EXPANDERS[key](value) for key, value in args.items() if key in RUN_EXPANDERS]  # type: ignore
    args = dict((key, value) for key, value in args.items() if key not in RUN_EXPANDERS)

    # Get the canonical run specs
    run_specs = [CANONICAL_RUN_SPEC_FUNCS[name](**args)]

    # Apply expanders
    for expander in expanders:
        run_specs = [
            child_run_spec for parent_run_spec in run_specs for child_run_spec in expander.expand(parent_run_spec)
        ]

    return run_specs<|MERGE_RESOLUTION|>--- conflicted
+++ resolved
@@ -27,7 +27,7 @@
 
 
 def format_instructions(instructions: str) -> str:
-    if len(instructions) > 0:
+    if instructions and len(instructions) > 0:
         instructions += "\n"
     return instructions
 
@@ -109,6 +109,60 @@
         return get_multiple_choice_separate_adapter_spec(method, empty_input)
     else:
         raise ValueError(f"Invalid adaptation method: {method}")
+
+
+def get_ranking_binary_adapter_spec(
+    instructions: str = "",
+    object_noun: str = "Passage",
+    query_noun: str = "Query",
+    prompt_noun: str = "Prompt",
+    prompt_content: str = "Does the passage answer the query?",
+    output_noun: str = "Answer",
+    max_train_instances: int = 2,
+    max_eval_instances: Optional[int] = None,
+    num_outputs: int = 1,
+    num_train_trials: int = 1,
+    temperature: float = 0.0,
+    stop_sequences: Optional[List] = None,  # default value of `stop_sequences` is no stop sequence,
+) -> AdapterSpec:
+    """
+    [instructions]
+
+    [object_noun]: [object]
+    [query_noun]: [query]
+    [prompt_noun]: [prompt_content]
+    [output_noun]: [output]
+
+    ...
+
+    [object_noun]: [object]
+    [query_noun]: [query]
+    [prompt_noun]: [prompt_content]
+    [output_noun]: [output]
+
+    [object_noun]: [object]
+    [query_noun]: [query]
+    [prompt_noun]: [prompt_content]
+    [output_noun]: [output]
+    """
+    if stop_sequences is None:
+        stop_sequences = []
+
+    return AdapterSpec(
+        method=ADAPT_RANKING_BINARY,
+        instructions=format_instructions(instructions),
+        input_prefix=f"{query_noun}: ",
+        input_suffix="\n",
+        reference_prefix=f"{object_noun}: ",
+        reference_suffix="\n",
+        output_prefix=f"{prompt_noun}: {prompt_content}\n{output_noun}: ",
+        max_train_instances=max_train_instances,
+        max_eval_instances=max_eval_instances,
+        num_outputs=num_outputs,
+        num_train_trials=num_train_trials,
+        temperature=temperature,
+        stop_sequences=stop_sequences,
+    )
 
 
 def get_completion_adapter_spec(
@@ -456,48 +510,24 @@
     valid_topk = int(valid_topk) if valid_topk else None
     scenario_spec = ScenarioSpec(
         class_name="benchmark.scenarios.msmarco_scenario.MSMARCOScenario",
-        args={"track": track, "use_topk_objects": use_topk_objects, "valid_topk": valid_topk,},
-    )
-
-<<<<<<< HEAD
+        args={"track": track, "use_topk_objects": use_topk_objects, "valid_topk": valid_topk},
+    )
+
     # Get AdapterSpec
     # Limiting the number of total validation instances to 200 due to the large size of the MS MARCO prompts.
     max_eval_instances = min(200, MSMARCOScenario.MAX_NUM_QUERIES[track])
-    adapter_spec = AdapterSpec(
-        method=ADAPT_RANKING_BINARY,
-        instructions="",
-        reference_prefix="Passage: ",
-        input_prefix="\nQuestion: ",
-        output_prefix="\nPrompt: Does the passage above answer the question?\nAnswer: ",
-        max_train_instances=2,  # Each train instance results in 2 requests, which convert to a total of 4 requests.
-        max_eval_instances=max_eval_instances,
-        num_outputs=1,
-        num_train_trials=1,
-        model="openai/davinci",
-        temperature=0.0,
-        stop_sequences=["\n"],
-    )
+    max_eval_instances = 2  # TODO delete, for testing
+    adapter_spec = get_ranking_binary_adapter_spec(stop_sequences=["\n"], max_eval_instances=max_eval_instances)
 
     # Get the list of MetricSpecs
-    metric_specs: List[MetricSpec] = get_msmarco_metric_specs(track, topk=valid_topk)
-=======
-    adapter_spec = get_generation_adapter_spec(
-        input_noun="Passage",
-        output_noun="Answer",
-        max_train_instances=4,  # Needs to be even to ensure equal number of correct and wrong examples
-    )
-
-    # Create metrics
-    qrels_path: str = os.path.join("benchmark_output", "scenarios", "msmarco", "data", f"{task}_{track}_qrels.tsv")
->>>>>>> 052b38d3
+    metric_specs = get_msmarco_metric_specs(track, topk=valid_topk) + get_generative_harms_metric_specs()
 
     # Return RunSpec
     return RunSpec(
         name=f"msmarco:track={track},use_topk_objects={use_topk_objects},valid_topk={valid_topk}",
         scenario_spec=scenario_spec,
         adapter_spec=adapter_spec,
-        metric_specs=get_msmarco_metric_specs(task, track, qrels_path, topk=valid_topk)
-        + get_generative_harms_metric_specs(),
+        metric_specs=metric_specs,
         groups=[f"msmarco_{track}"],
     )
 
