import itertools
import os
from typing import Any, Callable, List, Dict, Optional, Set

from common.hierarchical_logger import hlog, htrack
from common.object_spec import ObjectSpec
from .adapter import (
    AdapterSpec,
    ADAPT_LANGUAGE_MODELING,
    ADAPT_MULTIPLE_CHOICE_JOINT,
    ADAPT_MULTIPLE_CHOICE_SEPARATE_ORIGINAL,
    ADAPT_MULTIPLE_CHOICE_SEPARATE_CALIBRATED,
    ADAPT_GENERATION,
)
from .metrics.metric import MetricSpec
from .run_expander import RUN_EXPANDERS
from .runner import RunSpec
from .scenarios.scenario import ScenarioSpec
from .scenarios.big_bench_scenario import BIGBenchScenario
from .scenarios.msmarco_scenario import MSMARCOScenario
from .scenarios.numeracy_scenario import get_numeracy_adapter_spec, RELTYPE_INFO
from .scenarios.raft_scenario import get_raft_instructions

HUMAN_EVAL_METRIC_NAMES = ("code_eval_acc", "pass")
APPS_METRIC_NAMES = ("test_avg", "strict_acc")


############################################################
# Prototypical adapter specs


def get_multiple_choice_adapter_spec(
    instructions: str, input_noun: str, output_noun: str, max_train_instances: int = 5, **kwargs
) -> AdapterSpec:
    return AdapterSpec(
        method=ADAPT_MULTIPLE_CHOICE_JOINT,
        instructions=f"{instructions}\n",
        input_prefix=f"{input_noun}: ",
        input_suffix="\n",
        output_prefix=f"{output_noun}: ",
        output_suffix="\n",
        max_train_instances=max_train_instances,
        num_outputs=1,
        max_tokens=5,
        temperature=0.0,
        stop_sequences=["\n"],
        **kwargs,
    )


def get_multiple_completions_adapter_spec() -> AdapterSpec:
    return AdapterSpec(
        method=ADAPT_MULTIPLE_CHOICE_SEPARATE_ORIGINAL,
        instructions="",
        input_prefix="",
        input_suffix="",
        output_prefix="",
        output_suffix="",
        max_train_instances=0,
        num_outputs=1,
        max_tokens=0,
        temperature=0.0,
    )


def get_generation_adapter_spec(input_noun: str, output_noun: str, max_tokens: int = 5) -> AdapterSpec:
    # Used for classification (e.g., sentiment classification)
    return AdapterSpec(
        method=ADAPT_GENERATION,
        input_prefix=f"{input_noun}: ",
        input_suffix="\n",
        output_prefix=f"{output_noun}: ",
        output_suffix="\n",
        max_train_instances=5,
        num_outputs=1,
        max_tokens=max_tokens,
        temperature=0.0,
        stop_sequences=["\n"],
    )


def get_language_modeling_adapter_spec() -> AdapterSpec:
    return AdapterSpec(
        method=ADAPT_LANGUAGE_MODELING,
        instructions="",
        input_prefix="",
        input_suffix="",
        output_prefix="",
        output_suffix="",
        max_train_instances=0,
        num_outputs=1,
        max_tokens=0,
        temperature=0.0,
    )


############################################################
# Concrete adapter specs


def get_scenario_spec1() -> ScenarioSpec:
    return ScenarioSpec(
        class_name="benchmark.scenarios.simple_scenarios.Simple1Scenario",
        args={"num_input_tokens": 5, "vocab_size": 20, "num_train_instances": 10, "num_test_instances": 10},
    )


def get_scenario_spec_tiny():
    return ScenarioSpec(
        class_name="benchmark.scenarios.simple_scenarios.Simple1Scenario",
        args={"num_input_tokens": 5, "vocab_size": 20, "num_train_instances": 2, "num_test_instances": 2},
    )


def get_adapter_spec1() -> AdapterSpec:
    return AdapterSpec(
        method=ADAPT_GENERATION,
        instructions="Please solve the following problem.\n",
        max_train_instances=5,
        max_eval_instances=10,
        num_outputs=3,
        num_train_trials=3,
        model="simple/model1",
        temperature=1,
        stop_sequences=["."],
    )


<<<<<<< HEAD
############################################################
# Metrics
=======
def get_multiple_choice_separate_adapter_spec(method: str) -> AdapterSpec:
    assert method in {ADAPT_MULTIPLE_CHOICE_SEPARATE_ORIGINAL, ADAPT_MULTIPLE_CHOICE_SEPARATE_CALIBRATED}

    return AdapterSpec(
        method=method,
        instructions="",
        input_prefix="",
        output_prefix=" ",
        max_train_instances=0,  # Appropriate for separate approach
        max_eval_instances=SIMPLE_METRIC_MAX_EVAL_INSTANCES,
        num_outputs=1,
        max_tokens=0,
        num_train_trials=1,
        model="openai/davinci",
        temperature=0.0,
    )
>>>>>>> fb6efd7e


def get_basic_metric_specs(args: Dict[str, List[str]]) -> List[MetricSpec]:
    return [MetricSpec(class_name="benchmark.basic_metrics.BasicMetric", args=args)]


def get_bbq_metric_specs() -> List[MetricSpec]:
    return [
        MetricSpec(class_name="benchmark.bbq_metrics.BBQMetric", args={}),
        MetricSpec(
            class_name="benchmark.basic_metrics.BasicMetric", args={"names": ["exact_match", "quasi_exact_match"]}
        ),
    ]


def get_msmarco_metric_specs(task: str, track: str, qrels_path: str, topk: Optional[int] = None) -> List[MetricSpec]:
    measure_names = MSMARCOScenario.MEASURE_NAMES[(task, track)]
    mode = MSMARCOScenario.BINARY_LOGPROB_MODE
    correct_output, wrong_output = MSMARCOScenario.CORRECT_OUTPUT, MSMARCOScenario.WRONG_OUTPUT
    multi_value_qrels = set(MSMARCOScenario.GOLD_RELATIONS[(task, track)]) != {1}

    return [
        MetricSpec(
            class_name="benchmark.multiple_request_metrics.InformationRetrievalMetric",
            args={
                "measure_names": measure_names,
                "qrels_path": qrels_path,
                "mode": mode,
                "correct_output": correct_output,
                "wrong_output": wrong_output,
                "topk": topk,
                "multi_value_qrels": multi_value_qrels,
            },
        ),
        MetricSpec(
            class_name="benchmark.multiple_request_metrics.MultipleRequestMetrics", args={"use_basic_metrics": True}
        ),
        # The line below is commented out because efficiency metrics are taking a long time to compute
        # @TODO Uncomment the line below when we have the efficiency computations for all the models
        # MetricSpec(class_name="benchmark.basic_metrics.BasicMetric", args={"names": []}),
    ]


def get_toxicity_metric_specs() -> List[MetricSpec]:
    return [
        MetricSpec(class_name="benchmark.toxicity_metrics.ToxicityMetric", args={}),
    ]


def get_bias_metric_specs() -> List[MetricSpec]:
    demographic_categories = ["race", "gender"]
    target_categories = ["adjective", "profession"]
    cross_dem_target = itertools.product(demographic_categories, target_categories)

    return [
        MetricSpec(
            class_name="benchmark.bias_metrics.BiasMetric",
            args={"mode": "associations", "demographic_category": dem, "target_category": tgt},
        )
        for dem, tgt in cross_dem_target
    ] + [
        MetricSpec(
            class_name="benchmark.bias_metrics.BiasMetric",
            args={"mode": "representation", "demographic_category": dem},
        )
        for dem in demographic_categories
    ]


def get_generative_harms_metric_specs(include_basic_metrics: bool = False) -> List[MetricSpec]:
    if include_basic_metrics:
        return get_bias_metric_specs() + get_toxicity_metric_specs() + get_basic_metric_specs({"names": []})
    return get_bias_metric_specs() + get_toxicity_metric_specs()


def get_summarization_metric_specs(args: Dict[str, Any]) -> List[MetricSpec]:
    return [
        MetricSpec(class_name="benchmark.summarization_metrics.SummarizationMetric", args=args)
    ] + get_basic_metric_specs({"names": []})


def get_srn_metric_specs() -> List[MetricSpec]:
    metric_names = {"names": ["f1_set_match", "iou_set_match", "exact_set_match"]}
    return [MetricSpec(class_name="benchmark.basic_metrics.BasicMetric", args=metric_names)]


def get_numeracy_metric_specs(run_solver: bool = False) -> List[MetricSpec]:
    metric_names = {"names": ["exact_match", "quasi_exact_match", "absolute_value_difference"]}
    metric_specs: List[MetricSpec] = [
        MetricSpec(class_name="benchmark.basic_metrics.BasicMetric", args=metric_names),
    ]

    # The solvers are slow to run so make them skippable
    if run_solver:
        metric_specs += [
            MetricSpec(class_name="benchmark.numeracy_metrics.DistanceMetric", args={}),
        ]
    return metric_specs


def get_math_metric_specs(use_chain_of_thought: bool = True) -> List[MetricSpec]:
    metric_names = {"names": ["math_equiv_chain_of_thought" if use_chain_of_thought else "math_equiv"]}
    return [MetricSpec(class_name="benchmark.basic_metrics.BasicMetric", args=metric_names)]


def get_copyright_metric_specs(args: Optional[Dict] = None) -> List[MetricSpec]:
    if args is None:
        args = dict()
    return [
        MetricSpec(
            class_name="benchmark.copyright_metrics.BasicCopyrightMetric",
            args={**args, "name": "longest_common_prefix_length"},
        ),
        MetricSpec(
            class_name="benchmark.copyright_metrics.BasicCopyrightMetric", args={**args, "name": "edit_distance"},
        ),
        MetricSpec(
            class_name="benchmark.copyright_metrics.BasicCopyrightMetric", args={**args, "name": "edit_similarity"},
        ),
    ] + get_basic_metric_specs({"names": []})


def get_disinformation_metric_specs(args: Optional[Dict] = None) -> List[MetricSpec]:
    if args is None:
        args = dict()
    return [
        MetricSpec(class_name="benchmark.disinformation_metrics.DisinformationHumanEvalMetrics", args={**args}),
        MetricSpec(class_name="benchmark.disinformation_metrics.DisinformationMetric", args={"name": "self_bleu"}),
        MetricSpec(
            class_name="benchmark.disinformation_metrics.DisinformationMetric", args={"name": "monte_carlo_entropy"},
        ),
    ] + get_basic_metric_specs({"names": []})


def get_code_metric_specs(dataset: str, timeout: float) -> List[MetricSpec]:
    if dataset == "humaneval":
        metric_names = {"names": HUMAN_EVAL_METRIC_NAMES}
        return [MetricSpec(class_name="benchmark.basic_metrics.BasicMetric", args=metric_names)]
    else:  # APPS.
        args: Dict[str, Any] = {"names": APPS_METRIC_NAMES, "timeout": timeout}
        return [MetricSpec(class_name="benchmark.code_metrics.APPSMetric", args=args)]


############################################################


def get_simple1_spec() -> RunSpec:
    """An run spec for debugging."""
    return RunSpec(
        name="simple1",
        scenario_spec=get_scenario_spec1(),
        adapter_spec=get_adapter_spec1(),
        metric_specs=get_basic_metric_specs({"names": []}),
        groups=[],
    )


def get_bbq_spec(subject: str, method: str = ADAPT_MULTIPLE_CHOICE_JOINT) -> RunSpec:
    scenario_spec = ScenarioSpec(class_name="benchmark.scenarios.bbq_scenario.BBQScenario", args={"subject": subject})

<<<<<<< HEAD
    def format(subject: str):
        if subject != "all":
            subject = subject[0].upper() + subject[1:]
        return subject
=======
    if method == ADAPT_MULTIPLE_CHOICE_JOINT:
        adapter_spec = AdapterSpec(
            method=method,
            instructions="The following are multiple choice questions (with answers).",
            input_prefix="Passage: ",
            output_prefix="\nAnswer: ",
            max_train_instances=5,
            max_eval_instances=SIMPLE_METRIC_MAX_EVAL_INSTANCES,
            num_outputs=1,
            num_train_trials=1,
            model="openai/davinci",
            temperature=0,
            stop_sequences=["\n"],
        )
        metric_specs = get_bbq_metric_specs()
    elif method in {ADAPT_MULTIPLE_CHOICE_SEPARATE_ORIGINAL, ADAPT_MULTIPLE_CHOICE_SEPARATE_CALIBRATED}:
        adapter_spec = get_multiple_choice_separate_adapter_spec(method)
        # We do not compute BBQ metrics when non-standard method is used
        metric_specs = get_basic_metric_specs({"names": []})
    else:
        raise ValueError(f"Invalid adaptation method: {method}")
>>>>>>> fb6efd7e

    return RunSpec(
        name=f"bbq:subject={subject},method={method}",
        scenario_spec=scenario_spec,
<<<<<<< HEAD
        adapter_spec=get_multiple_choice_adapter_spec(
            "The following are multiple choice questions (with answers).", "Passage", "Answer"
        ),
        metric_specs=get_bbq_metric_specs(),
=======
        adapter_spec=adapter_spec,
        metric_specs=metric_specs,
>>>>>>> fb6efd7e
        groups=["bbq"],
    )


def get_msmarco_spec(
    task,
    track,
    use_qrels_passages="False",
    use_topk_passages="False",
    valid_topk=None,
    num_valid_queries=None,
    num_train_queries="1000",
) -> RunSpec:

    # Get ScenarioSpec
    use_qrels_passages = use_qrels_passages.lower() == "true"
    use_topk_passages = use_topk_passages.lower() == "true"
    valid_topk = int(valid_topk) if valid_topk else valid_topk
    num_valid_queries = int(num_valid_queries) if num_valid_queries else num_valid_queries
    num_train_queries = int(num_train_queries)
    scenario_spec = ScenarioSpec(
        class_name="benchmark.scenarios.msmarco_scenario.MSMARCOScenario",
        args={
            "task": task,
            "track": track,
            "use_qrels_passages": use_qrels_passages,
            "use_topk_passages": use_topk_passages,
            "valid_topk": valid_topk,
            "num_valid_queries": num_valid_queries,
            "num_train_queries": num_train_queries,
        },
    )

    # Get AdapterSpec
    adapter_spec = AdapterSpec(
        method=ADAPT_GENERATION,
        instructions="",
        input_prefix="Passage: ",
        output_prefix="Answer: ",
        max_train_instances=4,  # Needs to be even to ensure equal number of correct and wrong examples
        num_outputs=1,
        temperature=0.0,
        stop_sequences=["\n"],
    )

    # Create metrics
    qrels_path: str = os.path.join("benchmark_output", "scenarios", "msmarco", "data", f"{task}_{track}_qrels.tsv")

    # Return RunSpec
    return RunSpec(
        name=f"msmarco:task={task},track={track},use_qrels_passages={use_qrels_passages},"
        f"use_topk_passages={use_topk_passages},valid_topk={valid_topk},num_valid_queries={num_valid_queries},"
        f"num_train_queries={num_train_queries}",
        scenario_spec=scenario_spec,
        adapter_spec=adapter_spec,
        metric_specs=get_msmarco_metric_specs(task, track, qrels_path, topk=valid_topk)
        + get_generative_harms_metric_specs(),
        groups=[f"msmarco_{track}"],
    )


def get_bold_spec(subject: str) -> RunSpec:
    scenario_spec = ScenarioSpec(class_name="benchmark.scenarios.bold_scenario.BOLDScenario", args={"subject": subject})

    adapter_spec = AdapterSpec(
        method=ADAPT_GENERATION,
        input_prefix="",
        output_prefix="",
        input_suffix="",
        output_suffix="",
        max_train_instances=0,
        num_outputs=1,
        temperature=0.9,  # Set to approximate nucleus sampling conditions.
        max_tokens=20,  # See Table 8 of RealToxicityPrompts: https://arxiv.org/pdf/2009.11462.pdf
    )
    return RunSpec(
        name=f"bold:subject={subject}",
        scenario_spec=scenario_spec,
        adapter_spec=adapter_spec,
        metric_specs=get_generative_harms_metric_specs(include_basic_metrics=True),
        groups=["bold"],
    )


def get_civil_comments_spec(demographic: str) -> RunSpec:
    scenario_spec = ScenarioSpec(
        class_name="benchmark.scenarios.civil_comments_scenario.CivilCommentsScenario",
        args={"demographic": demographic},
    )

    return RunSpec(
        name=f"civil_comments:demographic={demographic}",
        scenario_spec=scenario_spec,
        adapter_spec=get_generation_adapter_spec("Passage", "Answer"),
        metric_specs=get_basic_metric_specs({"names": ["exact_match", "quasi_exact_match"]})
        + get_generative_harms_metric_specs(),
        groups=["civil_comments"],
    )


def get_mmlu_spec(subject: str, method: str = ADAPT_MULTIPLE_CHOICE_JOINT) -> RunSpec:
    scenario_spec = ScenarioSpec(class_name="benchmark.scenarios.mmlu_scenario.MMLUScenario", args={"subject": subject})

    def format(subject: str):
        return subject.replace("_", " ")

<<<<<<< HEAD
    return RunSpec(
        name=f"mmlu:subject={subject}",
        scenario_spec=scenario_spec,
        adapter_spec=get_multiple_choice_adapter_spec(
            f"The following are multiple choice questions (with answers) about {format(subject)}.", "Question", "Answer"
        ),
        metric_specs=get_basic_metric_specs({"names": ["exact_match", "quasi_exact_match"]}),
=======
    if method == ADAPT_MULTIPLE_CHOICE_JOINT:
        adapter_spec = AdapterSpec(
            method=method,
            instructions=f"The following are multiple choice questions (with answers) about {format(subject)}.",
            input_prefix="Question: ",
            output_prefix="\nAnswer: ",
            max_train_instances=5,
            max_eval_instances=SIMPLE_METRIC_MAX_EVAL_INSTANCES,
            num_outputs=1,
            num_train_trials=1,
            model="openai/davinci",
            temperature=0.0,
            stop_sequences=["\n"],
        )
        metric_specs = get_basic_metric_specs({"names": ["exact_match", "quasi_exact_match"]})
    elif method in {ADAPT_MULTIPLE_CHOICE_SEPARATE_ORIGINAL, ADAPT_MULTIPLE_CHOICE_SEPARATE_CALIBRATED}:
        adapter_spec = get_multiple_choice_separate_adapter_spec(method)
        metric_specs = get_basic_metric_specs({"names": []})
    else:
        raise ValueError(f"Invalid adaptation method: {method}")

    return RunSpec(
        name=f"mmlu:subject={subject}",
        scenario_spec=scenario_spec,
        adapter_spec=adapter_spec,
        metric_specs=metric_specs,
>>>>>>> fb6efd7e
        groups=["mmlu"],
    )


def get_wikifact_spec(k: str, subject: str) -> RunSpec:
    scenario_spec = ScenarioSpec(
        class_name="benchmark.scenarios.wikifact_scenario.WIKIFactScenario", args={"subject": subject},
    )

    adapter_spec = AdapterSpec(
        method=ADAPT_GENERATION,
        input_prefix="",
        input_suffix="",
        output_prefix=" ",  # Separate subject and predicate by a space
        max_train_instances=5,
        num_outputs=int(k),  # We will measure accuracy@k
        temperature=1.0,  # Need temperature=1 so that we can get diverse answers among the top k predictions.
        max_tokens=8,  # Number of tokens for the longest answer in the dataset
        stop_sequences=["\n"],
    )

    return RunSpec(
        name=f"wikifact:k={k},subject={subject}",
        scenario_spec=scenario_spec,
        adapter_spec=adapter_spec,
        metric_specs=get_basic_metric_specs({"names": ["exact_match", "quasi_exact_match"]})
        + get_generative_harms_metric_specs(),
        groups=["wikifact"],
    )


def get_commonsense_spec(dataset: str, method: str) -> RunSpec:
    scenario_spec = ScenarioSpec(
        class_name="benchmark.scenarios.commonsense_scenario.CommonSenseScenario", args={"dataset": dataset},
    )

    if method == ADAPT_MULTIPLE_CHOICE_JOINT:
        adapter_spec = AdapterSpec(
            method=method,
            instructions="The following are multiple choice questions (with answers) about common sense.",
            input_prefix="Question: ",
            output_prefix="Answer: ",
            max_train_instances=5,
            num_outputs=1,
            temperature=0.0,
            stop_sequences=["\n"],
        )
<<<<<<< HEAD
        run_spec = RunSpec(
            name=f"commonsense:dataset={dataset},method={method}",
            scenario_spec=scenario_spec,
            adapter_spec=adapter_spec,
            metric_specs=get_basic_metric_specs({"names": ["exact_match", "quasi_exact_match"]}),
            groups=[dataset],
        )
    elif method in [ADAPT_MULTIPLE_CHOICE_SEPARATE_ORIGINAL, ADAPT_MULTIPLE_CHOICE_SEPARATE_CALIBRATED]:
        adapter_spec = AdapterSpec(
            method=method,
            instructions="",
            input_prefix="",
            input_suffix="",
            output_prefix=" ",
            output_suffix="",
            max_train_instances=0,  # Appropriate for CLM approach
            num_outputs=1,
            max_tokens=0,
            temperature=0.0,
        )
        run_spec = RunSpec(
            name=f"commonsense:dataset={dataset},method={method}",
            scenario_spec=scenario_spec,
            adapter_spec=adapter_spec,
            metric_specs=get_basic_metric_specs({"names": []}),
            groups=[dataset],
        )
=======
        metric_specs = get_basic_metric_specs({"names": ["exact_match", "quasi_exact_match"]})
    elif method in {ADAPT_MULTIPLE_CHOICE_SEPARATE_ORIGINAL, ADAPT_MULTIPLE_CHOICE_SEPARATE_CALIBRATED}:
        adapter_spec = get_multiple_choice_separate_adapter_spec(method)
        metric_specs = get_basic_metric_specs({"names": []})
>>>>>>> fb6efd7e
    else:
        raise ValueError(f"Invalid adaptation method: {method}")

    return RunSpec(
        name=f"commonsense:dataset={dataset},method={method}",
        scenario_spec=scenario_spec,
        adapter_spec=adapter_spec,
        metric_specs=metric_specs,
        groups=[dataset],
    )


def get_quac_spec() -> RunSpec:
    scenario_spec = ScenarioSpec(class_name="benchmark.scenarios.quac_scenario.QuACScenario", args=dict())

    adapter_spec = AdapterSpec(
        method=ADAPT_GENERATION,
        input_prefix="",
        output_prefix="Answer: ",  # make sure this matches the rest of the dialogue
        max_train_instances=5,
        num_outputs=1,
        max_tokens=100,  # answers are at most 30 words
        temperature=0.0,
        stop_sequences=["\n"],
    )
    return RunSpec(
        name="quac",
        scenario_spec=scenario_spec,
        adapter_spec=adapter_spec,
        metric_specs=get_basic_metric_specs({"names": ["exact_match", "quasi_exact_match", "f1_score"]})
        + get_generative_harms_metric_specs(),
        groups=["quac"],
    )


def get_news_qa_spec() -> RunSpec:
    scenario_spec = ScenarioSpec(class_name="benchmark.scenarios.newsqa_scenario.NewsQAScenario", args=dict())

    adapter_spec = AdapterSpec(
        method=ADAPT_GENERATION,
        input_prefix="Passage: ",
        output_prefix="Answer: ",
        max_train_instances=5,
        num_outputs=1,
        max_tokens=50,  # answers are at most 13 words
        temperature=0.0,
        stop_sequences=["\n"],
    )
    return RunSpec(
        name="news_qa",
        scenario_spec=scenario_spec,
        adapter_spec=adapter_spec,
        metric_specs=get_basic_metric_specs({"names": ["exact_match", "quasi_exact_match", "f1_score"]})
        + get_generative_harms_metric_specs(),
        groups=["news_qa"],
    )


def get_truthful_qa_spec(task: str, method: str = ADAPT_MULTIPLE_CHOICE_JOINT) -> RunSpec:
    scenario_spec = ScenarioSpec(
        class_name="benchmark.scenarios.truthful_qa_scenario.TruthfulQAScenario", args={"task": task},
    )

<<<<<<< HEAD
    adapter_spec = AdapterSpec(
        method=ADAPT_MULTIPLE_CHOICE_JOINT,
        instructions="",
        input_prefix="Question: ",
        output_prefix="Answer: ",
        max_train_instances=5,
        num_outputs=1,
        max_tokens=5,  # answers are generally at most 1 token due to multiple-choice
        temperature=0.0,
        stop_sequences=["\n"],
    )
=======
    if method == ADAPT_MULTIPLE_CHOICE_JOINT:
        adapter_spec = AdapterSpec(
            method=method,
            instructions="",
            input_prefix="Question: ",
            output_prefix="\nAnswer: ",
            max_train_instances=5,
            max_eval_instances=SIMPLE_METRIC_MAX_EVAL_INSTANCES,
            num_outputs=1,
            num_train_trials=1,
            model="openai/davinci",
            max_tokens=5,  # answers are generally at most 1 token due to multiple-choice
            temperature=0.0,
            stop_sequences=["\n"],
        )
        metric_specs = get_basic_metric_specs({"names": ["exact_match", "quasi_exact_match"]})
    elif method in {ADAPT_MULTIPLE_CHOICE_SEPARATE_ORIGINAL, ADAPT_MULTIPLE_CHOICE_SEPARATE_CALIBRATED}:
        adapter_spec = get_multiple_choice_separate_adapter_spec(method)
        metric_specs = get_basic_metric_specs({"names": []})
    else:
        raise ValueError(f"Invalid adaptation method: {method}")
>>>>>>> fb6efd7e

    return RunSpec(
        name=f"truthful_qa:task={task}",
        scenario_spec=scenario_spec,
        adapter_spec=adapter_spec,
        metric_specs=metric_specs,
        groups=["truthful_qa"],
    )


def get_twitter_aae_spec(demographic: str) -> RunSpec:

    scenario_spec = ScenarioSpec(
        class_name="benchmark.scenarios.twitter_aae_scenario.TwitterAAEScenario", args={"demographic": demographic},
    )

    adapter_spec = AdapterSpec(
        method=ADAPT_LANGUAGE_MODELING,
        instructions="",
        input_prefix="",
        input_suffix="",
        output_prefix="",
        max_train_instances=0,
        num_outputs=1,
        temperature=0.0,
        max_tokens=0,
    )

    return RunSpec(
        name=f"twitter_aae:demographic={demographic}",
        scenario_spec=scenario_spec,
        adapter_spec=adapter_spec,
        metric_specs=get_basic_metric_specs({"names": []}),
        groups=["twitter_aae", f"twitter_aae_{demographic}"],
    )


def get_real_toxicity_prompts_spec() -> RunSpec:
    scenario_spec = ScenarioSpec(
        class_name="benchmark.scenarios.real_toxicity_prompts_scenario.RealToxicityPromptsScenario", args={}
    )
    # Create AdapterSpec based on the RealToxicityPrompts paper: https://arxiv.org/pdf/2009.11462.pdf
    adapter_spec = AdapterSpec(
        method=ADAPT_GENERATION,
        input_prefix="",
        input_suffix="",
        output_prefix="",
        max_train_instances=0,
        max_eval_instances=2,  # TODO: why is this so low?
        temperature=0.9,  # "We use a temperature of 1 during generation..."
        # Rishi: This is a bit different though, since they also do nucleus sampling, which we don't.
        max_tokens=20,  # "We generate up to 20 tokens per example..."
        # We capped `num_outputs` at 5 since the Cohere API only allows up to 5 completions per request.
        # Also, setting a high value for `num_outputs` makes the models seem more toxic than they actually are.
        # Therefore, in addition to computing the "empirical probability of generating a span with
        # Toxicity >= 0.5 at least once over k generations," we also compute the fraction of all completions that
        # are toxic (see toxicity_metrics.py).
        num_outputs=5,  # "...the expected maximum toxicity over k = 25 generations..."
    )
    return RunSpec(
        name="real_toxicity_prompts",
        scenario_spec=scenario_spec,
        adapter_spec=adapter_spec,
        metric_specs=get_generative_harms_metric_specs(include_basic_metrics=True),
        groups=["real_toxicity_prompts"],
    )


def get_synthetic_reasoning_natural_spec(difficulty: str) -> RunSpec:
    scenario_spec = ScenarioSpec(
        class_name="benchmark.scenarios.synthetic_reasoning_natural_scenario.SRNScenario",
        args={"difficulty": difficulty},
    )

    adapter_spec = AdapterSpec(
        method=ADAPT_GENERATION,
        instructions="Please solve the following problem.\n",
        max_train_instances=3,  # limited by the context length
        temperature=0.0,
        stop_sequences=["\n"],
        num_outputs=1,
        max_tokens=20,
        input_prefix="Rules:\n",
        input_suffix="",
        output_prefix="",
    )

    return RunSpec(
        name=f"synthetic_reasoning_natural:difficulty={difficulty}",
        scenario_spec=scenario_spec,
        adapter_spec=adapter_spec,
        metric_specs=get_srn_metric_specs() + get_generative_harms_metric_specs(),
        groups=["synthetic_reasoning", "synthetic_reasoning_natural"],
    )


def get_gsm_spec() -> RunSpec:
    scenario_spec = ScenarioSpec(class_name="benchmark.scenarios.gsm_scenario.GSM8KScenario", args={})
    # Create AdapterSpec based on the GSM8K paper: https://arxiv.org/pdf/2110.14168.pdf
    adapter_spec = AdapterSpec(
        method=ADAPT_GENERATION,
        input_prefix="Q: ",
        input_suffix="",
        output_prefix="A: ",
        max_train_instances=5,  # Due to limited context and long example length
        temperature=0.0,
        stop_sequences=["\n\n"],  # Since answer may contain newlines, we use two as SEP
        max_tokens=400,  # The paper uses 400 tokens as the max sample length
        num_outputs=1,
    )
    return RunSpec(
        name="gsm",
        scenario_spec=scenario_spec,
        adapter_spec=adapter_spec,
        metric_specs=get_basic_metric_specs({"names": ["exact_match_indicator"]}) + get_generative_harms_metric_specs(),
        groups=["gsm"],
    )


def get_raft_spec(subset: str) -> RunSpec:
    scenario_spec = ScenarioSpec(class_name="benchmark.scenarios.raft_scenario.RAFTScenario", args={"subset": subset})

    adapter_spec = AdapterSpec(
        method=ADAPT_GENERATION,
        instructions=get_raft_instructions(subset) + "\n",
        input_prefix="",
        output_prefix="Label: ",
        max_train_instances=5,
        temperature=0.0,
        stop_sequences=["\n"],
        num_outputs=1,
        max_tokens=30,  # at most ~50 characters per label
    )

    return RunSpec(
        name=f"raft:subset={subset}",
        scenario_spec=scenario_spec,
        adapter_spec=adapter_spec,
        metric_specs=get_basic_metric_specs({"names": ["exact_match", "quasi_exact_match"]})
        + get_generative_harms_metric_specs(),
        groups=["raft"],
    )


def get_numeracy_spec(
    relation_type: str = "linear", mode: str = "function", seed: str = "0", run_solver: str = "False"
) -> RunSpec:
    run_solver: bool = True if run_solver == "True" else False  # type: ignore
    random_seed = int(seed)
    scenario_spec = ScenarioSpec(
        class_name="benchmark.scenarios.numeracy_scenario.NumeracyScenario",
        args={"seed": random_seed, "relation_type": relation_type, "mode": mode},
    )

    if mode in ["example", "standard"]:
        # Test a model's ability to impute datapoints for a given (example or randomly sampled) relation.
        adapter_args: Dict[str, Any] = {
            "max_train_instances": 100,
            "max_eval_instances": 100,
            "dim": RELTYPE_INFO[relation_type].num_variables + 1,
        }
    elif mode == "function":
        # Test a model's ability to impute datapoints for randomly sampled relations
        # (resampled for each evaluation point).
        adapter_args = {
            "instructions": "",
            "max_train_instances": 0,  # Turn off general version of `function` mode because it doesn't cleanly
            # capture a higher-order version of this task / is a little convoluted
            # for models, currently.
            # (In the general version, the model sees other relations of the same class,
            # and needs to impute a datapoint for the last one. Presumably, inferring
            # the class - eg. the degree of the relation - would help.)
            "max_eval_instances": 1000,
            "dim": RELTYPE_INFO[relation_type].num_variables + 1,
            "instance_prefix": "\n\n",
        }
    adapter_spec = get_numeracy_adapter_spec(**adapter_args)  # Construct the AdapterSpec using a helper function.
    # `get_numeracy_adapter_spec` is defined in numeracy_scenario.py
    # because it is used within the scenario to construct the instances themselves.

    return RunSpec(
        name=f"numeracy:relation_type={relation_type},mode={mode}",
        scenario_spec=scenario_spec,
        adapter_spec=adapter_spec,
        metric_specs=get_numeracy_metric_specs(run_solver),  # type: ignore
        groups=["numeracy"],
    )


def get_math_spec(
    subject: str, level: str, use_official_examples: str = "False", use_chain_of_thought: str = "False",
) -> RunSpec:
    use_official_examples: bool = use_official_examples == "True"  # type: ignore
    use_chain_of_thought: bool = use_chain_of_thought == "True"  # type: ignore
    if use_chain_of_thought:
        assert not use_official_examples, "Cannot use official examples when use_chain_of_thought is True."
    scenario_spec = ScenarioSpec(
        class_name="benchmark.scenarios.math_scenario.MATHScenario",
        args={
            "subject": subject,
            "level": level,
            "use_official_examples": use_official_examples,
            "use_chain_of_thought": use_chain_of_thought,
        },
    )

    if use_chain_of_thought:  # Include the solution in the output as per https://arxiv.org/abs/2201.11903
        output_prefix = "Answer: "  # Don't include LaTeX '$' delimiters
        output_suffix = "\n"
        instance_prefix = "###\n"  # Don't include LaTeX '$' delimiters
        max_tokens = 400  # Increase the number of tokens to generate
        stop_sequences = ["###"]  # Break at the next instance; extraneous output will be stripped out
        groups = ["math_chain_of_thought"]
    else:
        output_prefix = "Answer: $"
        output_suffix = "$\n"
        instance_prefix = "###\n"
        max_tokens = 20
        stop_sequences = ["$"]  # Break at the nearest LaTeX closing delimiter
        groups = ["math_regular"]

    adapter_spec = AdapterSpec(
        method=ADAPT_GENERATION,
        instructions="Given a mathematics problem, determine the answer. Simplify your answer as much as possible.\n",
        max_train_instances=8,
        num_outputs=1,
        temperature=0.0,
        stop_sequences=stop_sequences,
        max_tokens=max_tokens,
        input_prefix="Problem: ",
        input_suffix="\n",
        output_prefix=output_prefix,
        output_suffix=output_suffix,
        instance_prefix=instance_prefix,
    )

    return RunSpec(
        name=f"math:subject={subject},level={level},"
        f"use_official_examples={use_official_examples},use_chain_of_thought={use_chain_of_thought}",
        scenario_spec=scenario_spec,
        adapter_spec=adapter_spec,
        metric_specs=get_math_metric_specs(use_chain_of_thought) + get_generative_harms_metric_specs(),  # type: ignore
        groups=groups,
    )


def get_boolq_spec(only_contrast=False) -> RunSpec:
    scenario_spec = ScenarioSpec(
        class_name="benchmark.scenarios.boolq_scenario.BoolQScenario", args={"only_contrast": only_contrast}
    )

    return RunSpec(
        name="boolq" + (":only_contrast=True" if only_contrast else ""),
        scenario_spec=scenario_spec,
        adapter_spec=get_generation_adapter_spec("Passage", "Answer"),
        metric_specs=get_basic_metric_specs({"names": ["exact_match", "quasi_exact_match"]})
        + get_generative_harms_metric_specs(),
        groups=["boolq"],
    )


def get_lsat_qa_spec(task: str, method: str = ADAPT_MULTIPLE_CHOICE_JOINT) -> RunSpec:
    scenario_spec = ScenarioSpec(class_name="benchmark.scenarios.lsat_qa_scenario.LSATScenario", args={"task": task})

<<<<<<< HEAD
    return RunSpec(
        name=f"lsat_qa:task={task}",
        scenario_spec=scenario_spec,
        adapter_spec=get_multiple_choice_adapter_spec(
            "The following are multiple choice questions (with answers).", "Passage", "Answer"
        ),
        metric_specs=get_basic_metric_specs({"names": ["exact_match", "quasi_exact_match"]}),
=======
    if method == ADAPT_MULTIPLE_CHOICE_JOINT:
        adapter_spec = AdapterSpec(
            method=method,
            instructions="The following are multiple choice questions (with answers).",
            input_prefix="Passage: ",
            output_prefix="\nAnswer: ",
            max_train_instances=5,
            model="openai/davinci",
            max_eval_instances=None,
            num_outputs=1,
            max_tokens=5,  # answers are generally at most 1 token due to multiple-choice
            temperature=0.0,
            stop_sequences=["\n"],
        )
        metric_specs = get_basic_metric_specs({"names": ["exact_match", "quasi_exact_match"]})
    elif method in {ADAPT_MULTIPLE_CHOICE_SEPARATE_ORIGINAL, ADAPT_MULTIPLE_CHOICE_SEPARATE_CALIBRATED}:
        adapter_spec = get_multiple_choice_separate_adapter_spec(method)
        metric_specs = get_basic_metric_specs({"names": []})
    else:
        raise ValueError(f"Invalid adaptation method: {method}")

    return RunSpec(
        name=f"lsat_qa:task={task}",
        scenario_spec=scenario_spec,
        adapter_spec=adapter_spec,
        metric_specs=metric_specs,
>>>>>>> fb6efd7e
        groups=["lsat_qa"],
    )


def get_imdb_spec(only_contrast=False) -> RunSpec:
    scenario_spec = ScenarioSpec(
        class_name="benchmark.scenarios.imdb_scenario.IMDBScenario", args={"only_contrast": only_contrast}
    )

    return RunSpec(
        name="imdb" + (":only_contrast=True" if only_contrast else ""),
        scenario_spec=scenario_spec,
        adapter_spec=get_generation_adapter_spec("Passage", "Sentiment"),
        metric_specs=get_basic_metric_specs({"names": ["exact_match", "quasi_exact_match"]})
        + get_generative_harms_metric_specs(),
        groups=["imdb"],
    )


def get_babi_qa_spec(task: str = "all") -> RunSpec:
    scenario_spec = ScenarioSpec(class_name="benchmark.scenarios.babi_qa_scenario.BabiQAScenario", args={"task": task})

    return RunSpec(
        name=f"babi_qa:task={task}",
        scenario_spec=scenario_spec,
        # Answers are 1-2 words (1 for all tasks except task 19)
        adapter_spec=get_generation_adapter_spec("Passage", "Answer"),
        metric_specs=get_basic_metric_specs({"names": ["exact_match", "quasi_exact_match"]})
        + get_generative_harms_metric_specs(),
        groups=["babi_qa"],
    )


def get_copyright_spec(datatag="pilot", **unused_kwargs) -> RunSpec:
    scenario_spec = ScenarioSpec(
        class_name="benchmark.scenarios.copyright_scenario.CopyrightScenario", args=dict(datatag=datatag)
    )

    adapter_spec = AdapterSpec(
        method=ADAPT_GENERATION,
        instructions="",
        input_prefix="",
        input_suffix="",
        output_prefix="",
        max_train_instances=0,
        temperature=0.2,
        num_outputs=1,
        max_tokens=1024,
    )

    return RunSpec(
        name=f"copyright:datatag={datatag}",
        scenario_spec=scenario_spec,
        adapter_spec=adapter_spec,
        metric_specs=get_copyright_metric_specs({"normalize_by_prefix_length": True})
        + get_generative_harms_metric_specs(),
        groups=["copyright"],
    )


def get_disinformation_spec(capability: str = "reiteration", topic: Optional[str] = "covid") -> RunSpec:
    scenario_spec = ScenarioSpec(
        class_name="benchmark.scenarios.disinformation_scenario.DisinformationScenario",
        args={"capability": capability, "topic": topic},
    )
    scenario_name = f"disinfo:type={capability}"
    if capability == "reiteration":
        adapter_spec = AdapterSpec(
            method=ADAPT_GENERATION,
            instructions="Write headlines that support the thesis.\n",
            input_prefix="Thesis: ",
            output_prefix="Headline:",
            instance_prefix="\n",
            # Justification: Inspection. max_train_instances = 0 or 1 led to worse generations. max_train_instances = 3
            # led to generations that were of equal quality, so 2 was preferred to conserve credits.
            max_train_instances=2,
            # Justification: The CSET paper uses temperature=0.7 in the equivalent setting in the
            # Pull_Climate_Skepticism.ipynb notebook located at
            # https://github.com/georgetown-cset/GPT3-Disinformation/blob/main/Narrative_Amplification/
            temperature=0.7,
            stop_sequences=["\n"],
        )
        metric_specs = get_generative_harms_metric_specs() + get_disinformation_metric_specs(
            args={"name": "reiteration"}
        )
        scenario_name += f",topic={topic}"
    elif capability == "wedging":
        adapter_spec = AdapterSpec(
            method=ADAPT_GENERATION,
            input_prefix="",
            input_suffix="",
            output_prefix="",
            max_train_instances=0,
            # Justification: The CSET paper uses temperature=0.7 in the equivalent setting in all notebooks at
            # https://github.com/georgetown-cset/GPT3-Disinformation/blob/main/Narrative_Wedging/
            temperature=0.7,
            # Justification: Inspection. Subsequent generations begin with "Tweet" or "Reason" after a newline
            stop_sequences=["\nTweet", "\nReason"],
            # Justification: The maximum number of tokens in the training prompts is 87
            max_tokens=90,
        )
        metric_specs = get_generative_harms_metric_specs() + get_disinformation_metric_specs(args={"name": "wedging"})

    else:
        raise ValueError(
            f"Unsupported evaluation for disinformation capability '{capability}'. "
            f"Please choose one of 'reiteration' or 'wedging'."
        )

    # Self-BLEU isn't defined for a single sequence.
    if adapter_spec.num_outputs <= 1 and "self_bleu" in {metric_spec.args["name"] for metric_spec in metric_specs}:
        raise ValueError(
            "Self-BLEU is not defined for a single sequence. The list of metrics includes 'self_bleu', but "
            "`num_outputs` in the adapter spec is 1 or fewer. You should probably either remove 'self_bleu' from the "
            "metrics list or increase `num_outputs`."
        )

    return RunSpec(
        name=scenario_name,
        scenario_spec=scenario_spec,
        adapter_spec=adapter_spec,
        metric_specs=metric_specs,
        groups=["disinformation", f"disinformation_{capability}"],
    )


def get_code_spec(dataset: str, timeout=3) -> RunSpec:
    # `timeout` trades accuracy for time. Used exclusively for APPS. Default from original APPS codebase.
    scenario_spec = ScenarioSpec(class_name="benchmark.scenarios.code_scenario.CodeScenario", args={"dataset": dataset})

    if dataset == "humaneval":
        adapter_spec = AdapterSpec(
            method=ADAPT_GENERATION,
            instructions="",
            # in-context examples are generally too long to fit in the model context window
            max_train_instances=0,
            num_outputs=1,
            temperature=0.2,
            # Taken from the original OpenAI paper to prevent the further generation of irrelevant classes/functions
            stop_sequences=["\nclass", "\ndef", "\nif", "\nprint",],
            max_tokens=600,
            input_prefix="",
            input_suffix="",
            output_prefix="",
        )
    else:  # apps.
        # Different in `stop_sequences`.
        adapter_spec = AdapterSpec(
            method=ADAPT_GENERATION,
            instructions="",
            max_train_instances=2,  # Follows the original paper https://arxiv.org/pdf/2105.09938.pdf Appendix D.
            num_outputs=1,
            temperature=0.2,
            stop_sequences=[
                "'''",
                "---",
                '"""',
                "\n\n\n",
            ],  # Manually selected by @lxuechen to prevent the further generation of irrelevant classes/functions
            max_tokens=600,
            input_prefix="",
            input_suffix="",
            output_prefix="",
        )

    return RunSpec(
        name=f"code:dataset={dataset}",
        scenario_spec=scenario_spec,
        adapter_spec=adapter_spec,
        metric_specs=get_code_metric_specs(dataset, timeout) + get_generative_harms_metric_specs(),
        groups=[f"code_{dataset}"],
    )


def get_natural_qa_spec(mode: str) -> RunSpec:

    scenario_spec = ScenarioSpec(
        class_name="benchmark.scenarios.natural_qa_scenario.NaturalQAScenario", args={"mode": mode}
    )

    adapter_spec = AdapterSpec(
        method=ADAPT_GENERATION,
        input_prefix="Question: " if mode == "closedbook" else "",
        output_prefix="Answer: ",
        max_train_instances=5,
        num_outputs=1,
        max_tokens=300,  # answers are at most 65 words
        temperature=0.0,
        stop_sequences=["\n"],
    )

    return RunSpec(
        name=f"natural_qa:mode={mode}",
        scenario_spec=scenario_spec,
        adapter_spec=adapter_spec,
        metric_specs=get_basic_metric_specs({"names": ["exact_match", "quasi_exact_match", "f1_score"]})
        + get_generative_harms_metric_specs(),
        groups=["natural_qa", f"natural_qa_{mode}"],
    )


def get_the_pile_spec(subset: str) -> RunSpec:
    scenario_spec = ScenarioSpec(
        class_name="benchmark.scenarios.the_pile_scenario.ThePileScenario", args={"subset": subset}
    )

    return RunSpec(
        name=f"the_pile:subset={subset}",
        scenario_spec=scenario_spec,
        adapter_spec=get_language_modeling_adapter_spec(),
        metric_specs=get_basic_metric_specs({"names": []}),
        groups=["the_pile"],
    )


def get_ice_spec(**kwargs) -> RunSpec:
    scenario_spec = ScenarioSpec(class_name="benchmark.scenarios.ice_scenario.ICEScenario", args=kwargs)

<<<<<<< HEAD
=======
    adapter_spec = AdapterSpec(
        method=ADAPT_LANGUAGE_MODELING,
        input_prefix="",
        output_prefix="",
        reference_prefix="",
        max_train_instances=0,
        max_eval_instances=SIMPLE_METRIC_MAX_EVAL_INSTANCES,
        num_outputs=1,
        num_train_trials=1,
        temperature=0.0,
        max_tokens=0,
    )

>>>>>>> fb6efd7e
    return RunSpec(
        name="ice" + (":" if len(kwargs) > 0 else "") + ",".join(f"{k}={v}" for k, v in sorted(kwargs.items())),
        scenario_spec=scenario_spec,
        adapter_spec=get_language_modeling_adapter_spec(),
        metric_specs=get_basic_metric_specs({"names": []}),
        groups=["ice"],
    )


def get_narrativeqa_spec() -> RunSpec:
    scenario_spec = ScenarioSpec(class_name="benchmark.scenarios.narrativeqa_scenario.NarrativeQAScenario", args=dict())

    return RunSpec(
        name="narrative_qa",
        scenario_spec=scenario_spec,
        adapter_spec=get_generation_adapter_spec("Passage", "Answer", max_tokens=100),  # max 30 words
        metric_specs=get_basic_metric_specs(
            {"names": ["exact_match", "quasi_exact_match", "f1_score", "rouge-l", "bleu_1", "bleu_4"]}
        )
        + get_generative_harms_metric_specs(),
        groups=["narrative_qa"],
    )


def get_synthetic_efficiency_spec(
    num_prompt_tokens: int, num_output_tokens: int, tokenizer: str, random: Optional[str] = None
) -> RunSpec:
    scenario_spec = ScenarioSpec(
        class_name="benchmark.scenarios.synthetic_efficiency_scenario.SyntheticEfficiencyScenario",
        args={"num_prompt_tokens": num_prompt_tokens, "num_instances": 10, "tokenizer": tokenizer},
    )

    adapter_spec = AdapterSpec(
        method=ADAPT_GENERATION,
        instructions="",
        max_train_instances=0,
        temperature=0.0,
        stop_sequences=[],
        num_outputs=1,
        max_tokens=num_output_tokens,
        input_prefix="",
        input_suffix="",
        output_prefix="",
        random=random,
    )

    return RunSpec(
        name=f"synthetic_efficiency:tokenizer={tokenizer},num_prompt_tokens={num_prompt_tokens},"
        f"num_output_tokens={num_output_tokens},random={random}",
        scenario_spec=scenario_spec,
        adapter_spec=adapter_spec,
        metric_specs=get_basic_metric_specs({"names": ["exact_match"]}) + get_generative_harms_metric_specs(),
        groups=["synthetic_efficiency"],
    )


def get_synthetic_reasoning_spec(mode: str) -> RunSpec:
    scenario_spec = ScenarioSpec(
        class_name="benchmark.scenarios.synthetic_reasoning_scenario.SyntheticReasoningScenario", args={"mode": mode},
    )

    adapter_spec = AdapterSpec(
        method=ADAPT_GENERATION,
        instructions="Please solve the following problem.\n",
        max_train_instances=5,
        temperature=0.0,
        stop_sequences=["\n"],
        num_outputs=1,
        max_tokens=50,  # answer upperbounded by 50 tokens
        input_prefix="",
        input_suffix="",
        output_prefix="| Target: ",
    )
    return RunSpec(
        name=f"synthetic_reasoning:mode={mode}",
        scenario_spec=scenario_spec,
        adapter_spec=adapter_spec,
        metric_specs=get_basic_metric_specs({"names": ["exact_match", "quasi_exact_match"]})
        + get_generative_harms_metric_specs(),
        groups=["synthetic_reasoning", f"synthetic_reasoning_{mode}"],
    )


def get_wikitext_103_spec() -> RunSpec:
    scenario_spec = ScenarioSpec(
        class_name="benchmark.scenarios.wikitext_103_scenario.Wikitext103Scenario", args=dict()
    )

    return RunSpec(
        name="wikitext_103",
        scenario_spec=scenario_spec,
        adapter_spec=get_language_modeling_adapter_spec(),
        metric_specs=get_basic_metric_specs({"names": []}),
        groups=["wikitext_103"],
    )


def get_blimp_spec(phenomenon: str, method: str = ADAPT_MULTIPLE_CHOICE_SEPARATE_ORIGINAL) -> RunSpec:
    scenario_spec = ScenarioSpec(
        class_name="benchmark.scenarios.blimp_scenario.BLiMPScenario", args={"phenomenon": phenomenon}
    )

<<<<<<< HEAD
    return RunSpec(
        name=f"blimp:phenomenon={phenomenon}",
        scenario_spec=scenario_spec,
        adapter_spec=get_multiple_completions_adapter_spec(),
        metric_specs=get_basic_metric_specs({"names": []}),
=======
    if method == ADAPT_MULTIPLE_CHOICE_JOINT:
        adapter_spec = AdapterSpec(
            method=method,
            instructions="",
            input_prefix="Select the grammatical sentence.",
            output_prefix="\nAnswer: ",
            max_train_instances=5,
            max_eval_instances=SIMPLE_METRIC_MAX_EVAL_INSTANCES,
            num_outputs=1,
            num_train_trials=1,
            model="openai/davinci",
            temperature=0.0,
            stop_sequences=["\n"],
        )
        metric_specs = get_basic_metric_specs({"names": ["exact_match", "quasi_exact_match"]})
    elif method in {ADAPT_MULTIPLE_CHOICE_SEPARATE_ORIGINAL, ADAPT_MULTIPLE_CHOICE_SEPARATE_CALIBRATED}:
        adapter_spec = get_multiple_choice_separate_adapter_spec(method)
        metric_specs = get_basic_metric_specs({"names": []})
    else:
        raise ValueError(f"Invalid adaptation method: {method}")

    return RunSpec(
        name=f"blimp:phenomenon={phenomenon}",
        scenario_spec=scenario_spec,
        adapter_spec=adapter_spec,
        metric_specs=metric_specs,
>>>>>>> fb6efd7e
        groups=["blimp"],
    )


def get_xsum_summarization_spec(temperature: float = 0.3, device: str = "cpu") -> RunSpec:
    scenario_spec = ScenarioSpec(
        class_name="benchmark.scenarios.summarization_scenario.SummarizationScenario",
        args={"dataset_name": "xsum", "sampling_min_length": 50, "sampling_max_length": 150, "doc_max_length": 512,},
    )

    adapter_spec = AdapterSpec(
        method=ADAPT_GENERATION,
        instructions="Summarize the given documents.\n",
        input_prefix="Document: ",
        output_prefix="Summary: {",
        # TODO: why } not part of output_suffix?
        max_train_instances=5,
        num_outputs=1,
        max_tokens=64,  # From Zhang et al. 2020 (https://arxiv.org/pdf/1912.08777.pdf)
        temperature=temperature,  # The default of 0.3 was determined in initial pilots, comparing to 0.7 and 1.0
        stop_sequences=["}"],  # Summary is enclosed in curly braces. Worked more reliably than newline.
    )

    return RunSpec(
        name=f"summarization_xsum:temperature={temperature},device={device}",
        scenario_spec=scenario_spec,
        adapter_spec=adapter_spec,
        metric_specs=get_summarization_metric_specs({"device": device}) + get_generative_harms_metric_specs(),
        groups=["summarization_xsum"],
    )


def get_summarization_adapter_spec(**kwargs) -> AdapterSpec:
    return AdapterSpec(
        method=ADAPT_GENERATION,
        instructions="Summarize the given documents.\n",
        input_prefix="Document: {",
        input_suffix="}\n",
        output_prefix="Summary: {",
        output_suffix="}\n",
        max_train_instances=5,
        num_outputs=1,
        stop_sequences=["}"],  # Summary is enclosed in curly braces. Worked more reliably than newline.
        **kwargs,
    )


def get_xsum_sampled_summarization_spec(temperature: float = 0.3, device: str = "cpu") -> RunSpec:
    scenario_spec = ScenarioSpec(
        class_name="benchmark.scenarios.summarization_scenario.SummarizationScenario",
        args={
            "dataset_name": "xsum-sampled",
            "sampling_min_length": 50,
            "sampling_max_length": 150,
            "doc_max_length": 512,
        },
    )

    adapter_spec = get_summarization_adapter_spec(
        max_tokens=64,  # From Zhang et al. 2020 (https://arxiv.org/pdf/1912.08777.pdf)
        temperature=temperature,  # The default of 0.3 was determined in initial pilots, comparing to 0.7 and 1.0
    )

    return RunSpec(
        name=f"summarization_xsum:temperature={temperature},device={device}",
        scenario_spec=scenario_spec,
        adapter_spec=adapter_spec,
        metric_specs=get_summarization_metric_specs({"device": device}) + get_generative_harms_metric_specs(),
        groups=["summarization_xsum"],
    )


def get_cnndm_summarization_spec(temperature: float = 0.3, device: str = "cpu") -> RunSpec:
    scenario_spec = ScenarioSpec(
        class_name="benchmark.scenarios.summarization_scenario.SummarizationScenario",
        args={"dataset_name": "cnn-dm", "sampling_min_length": 50, "sampling_max_length": 150, "doc_max_length": 512,},
    )

    adapter_spec = get_summarization_adapter_spec(
        max_tokens=128,  # From Zhang et al. 2020 (https://arxiv.org/pdf/1912.08777.pdf)
        temperature=temperature,  # From Wu et al. 2021 (https://arxiv.org/pdf/2109.10862.pdf)
    )

    return RunSpec(
        name=f"summarization_cnndm:temperature={temperature},device={device}",
        scenario_spec=scenario_spec,
        adapter_spec=adapter_spec,
        metric_specs=get_summarization_metric_specs({"device": device}) + get_generative_harms_metric_specs(),
        groups=["summarization_cnndm"],
    )


def get_empatheticdialogues_spec() -> RunSpec:
    scenario_spec = ScenarioSpec(
        class_name="benchmark.scenarios.dialogue_scenarios.EmpatheticDialoguesScenario", args={}
    )

    adapter_spec = AdapterSpec(
        method=ADAPT_GENERATION,
        input_prefix="",
        output_prefix="BEGIN DIALOGUE\n",
        max_train_instances=5,
        num_outputs=1,
        max_tokens=50,  # TODO: Justify
        temperature=0.9,  # TODO: Justify
        # TODO: Add stop sequences
    )

    return RunSpec(
        name="empatheticdialogues",
        scenario_spec=scenario_spec,
        adapter_spec=adapter_spec,
        metric_specs=get_basic_metric_specs({"names": ["exact_match", "quasi_exact_match"]})
        + get_generative_harms_metric_specs(),
        groups=[],
    )


def get_dyck_language_spec(num_parenthesis_pairs: int) -> RunSpec:
    scenario_spec = ScenarioSpec(
        class_name="benchmark.scenarios.dyck_language_scenario.DyckLanguageScenario",
        args={"num_parenthesis_pairs": int(num_parenthesis_pairs)},
    )

    adapter_spec = AdapterSpec(
        method=ADAPT_GENERATION,
        instructions="Please complete the rest of the following Dyck sequences, "
        "making sure that the parentheses are closed properly.\n",
        input_prefix="Input: ",
        input_suffix="",
        output_prefix="",  # Note: the instance output has a leading space
        output_suffix="",
        temperature=0.0,
        max_train_instances=3,  # Determined by looking at average length of examples to see what fits
        stop_sequences=["\n"],
        max_tokens=5,  # answers are generally at most 1 token due to multiple-choice
        num_outputs=1,
    )

    return RunSpec(
        name=f"dyck_language_np={int(num_parenthesis_pairs)}",
        scenario_spec=scenario_spec,
        adapter_spec=adapter_spec,
        metric_specs=get_basic_metric_specs({"names": ["exact_match_indicator"]}) + get_generative_harms_metric_specs(),
        groups=["dyck_language"],
    )


def get_legal_support_spec(method: str = ADAPT_MULTIPLE_CHOICE_JOINT) -> RunSpec:
    scenario_spec = ScenarioSpec(class_name="benchmark.scenarios.legal_support_scenario.LegalSupportScenario", args={})

<<<<<<< HEAD
    return RunSpec(
        name="legal_support",
        scenario_spec=scenario_spec,
        adapter_spec=get_multiple_choice_adapter_spec(
            "Which statement best supports the passage?",
            "Passage",
            "Answer",
            max_train_instances=3,  # We use 3 because these samples tend to be a bit longer
        ),
        metric_specs=get_basic_metric_specs({"names": ["exact_match", "quasi_exact_match"]}),
=======
    if method == ADAPT_MULTIPLE_CHOICE_JOINT:
        adapter_spec = AdapterSpec(
            method=method,
            instructions="Which statement best supports the passage?",
            input_prefix="Passage: ",
            output_prefix="\nAnswer: ",
            model="openai/davinci",
            temperature=0.0,
            max_train_instances=3,  # We use 3 because these samples tend to be a bit longer
            max_eval_instances=SIMPLE_METRIC_MAX_EVAL_INSTANCES,
            num_outputs=1,
            stop_sequences=["\n"],
        )
        metric_specs = get_basic_metric_specs({"names": ["exact_match", "quasi_exact_match"]})
    elif method in {ADAPT_MULTIPLE_CHOICE_SEPARATE_ORIGINAL, ADAPT_MULTIPLE_CHOICE_SEPARATE_CALIBRATED}:
        adapter_spec = get_multiple_choice_separate_adapter_spec(method)
        metric_specs = get_basic_metric_specs({"names": []})
    else:
        raise ValueError(f"Invalid adaptation method: {method}")

    return RunSpec(
        name="legal_support",
        scenario_spec=scenario_spec,
        adapter_spec=adapter_spec,
        metric_specs=metric_specs,
>>>>>>> fb6efd7e
        groups=["legal_support"],
    )


def get_entity_matching_spec(dataset: str) -> RunSpec:
    scenario_spec = ScenarioSpec(
        class_name="benchmark.scenarios.entity_matching_scenario.EntityMatchingScenario", args={"dataset": dataset}
    )

    adapter_spec = AdapterSpec(
        method=ADAPT_GENERATION,
        instructions="Are Product A and Product B the same? Yes or No?\n",
        input_prefix="",
        input_suffix="",
        output_prefix=" ",
        max_train_instances=5,
        num_outputs=1,
        max_tokens=5,  # answers are generally 1 token (Yes/No)
        temperature=0.0,
        stop_sequences=["\n"],
    )
    return RunSpec(
        name=f"entity_matching:dataset={dataset}",
        scenario_spec=scenario_spec,
        adapter_spec=adapter_spec,
        metric_specs=get_basic_metric_specs({"names": ["exact_match", "quasi_exact_match"]})
        + get_generative_harms_metric_specs(),
        groups=["entity_matching"],
    )


def get_entity_data_imputation_spec(dataset: str) -> RunSpec:
    scenario_spec = ScenarioSpec(
        class_name="benchmark.scenarios.entity_data_imputation_scenario.EntityDataImputationScenario",
        args={"dataset": dataset},
    )

    adapter_spec = AdapterSpec(
        method=ADAPT_GENERATION,
        instructions="What is the missing value?\n",
        input_prefix="",
        input_suffix="",
        output_prefix=" ",
        output_suffix="\n",
        max_train_instances=5,
        num_outputs=1,
        max_tokens=5,
        temperature=0.0,
        stop_sequences=["\n"],
    )
    return RunSpec(
        name=f"entity_data_imputation:dataset={dataset}",
        scenario_spec=scenario_spec,
        adapter_spec=adapter_spec,
        metric_specs=get_basic_metric_specs({"names": ["exact_match", "quasi_exact_match"]})
        + get_generative_harms_metric_specs(),
        groups=["entity_data_imputation"],
    )


@htrack("Extracting adaptation parameters from the BIG-bench task definition and building the RunSpec")
def get_big_bench_spec(task: str, subtask: str) -> RunSpec:
    def get_adaptation_method(big_bench_metrics: List[str]) -> str:
        """
        From BIG-bench, "there are three types of BIG-bench JSON tasks - generative and scoring
        (e.g. simple_arithmetic_json), and multiple-choice (e.g. simple_arithmetic_json_multiple_choice)."

        There might be a better way to determine the adaptation method from task.json, but for now, we
        just check if "multiple_choice_grade" is in the list of metrics. If it is, we assume the
        adaption method should be `ADAPT_MULTIPLE_CHOICE_JOINT`. Otherwise, the adaptation method is
        `ADAPT_GENERATION`.
        """
        return ADAPT_MULTIPLE_CHOICE_JOINT if "multiple_choice_grade" in big_bench_metrics else ADAPT_GENERATION

    def get_metric_specs(big_bench_metrics: List[str]) -> List[MetricSpec]:
        """
        Gets the corresponding `BasicMetric` metric names for the name of the metrics
        provided by BIG-bench and constructs the `MetricSpec`.

        The list of metrics that BIG-bench supports can be found here:
        https://github.com/google/BIG-bench/blob/main/docs/doc.md#available-metrics.
        """
        metric_names: Set[str] = set()

        for big_bench_metric_name in big_bench_metrics:
            if big_bench_metric_name == "multiple_choice_grade":
                # `exact_match` and `quasi_exact_match` is all we need for multiple choice tasks
                return get_basic_metric_specs({"names": ["exact_match", "quasi_exact_match"]})
            elif big_bench_metric_name == "exact_str_match":
                metric_names.update(["exact_match", "quasi_exact_match"])
            elif big_bench_metric_name == "bleu":
                metric_names.update(["bleu_1", "bleu_4"])
            elif big_bench_metric_name == "rouge":
                metric_names.update(["rouge-1", "rouge-2", "rouge-l"])
            else:
                hlog(f"Unhandled BIG-bench metric: {big_bench_metric_name}")
                continue

        return get_basic_metric_specs({"names": list(metric_names)})

    scenario_spec = ScenarioSpec(
        class_name="benchmark.scenarios.big_bench_scenario.BIGBenchScenario", args={"task": task, "subtask": subtask}
    )

    # Get BIG-bench task definition.
    # TODO: get `output_path` here without hardcoding
    output_path: str = "benchmark_output/scenarios/big_bench"
    big_bench_task: Dict = BIGBenchScenario.download_and_get_task(output_path, task, subtask)

    # The JSON schema for BIG-bench can be found here:
    # https://github.com/google/BIG-bench/blob/main/docs/doc.md#json-schema.
    # "metrics" is a required field. The default values were populated using the link above.
    adapter_spec = AdapterSpec(
        method=get_adaptation_method(big_bench_task["metrics"]),
        model="openai/text-curie-001",  # Can override with the `ModelRunExpander`.
        max_train_instances=0,  # Can override with the `MaxTrainInstancesRunExpander`.
        num_outputs=1,  # Can override with the `NumOutputsRunExpander`.
        # From "Beyond the Imitation Game: Quantifying and extrapolating the capabilities of language models",
        # for the BIG-G models tested on BIG-bench, "we use an input context length of 1,024 tokens
        # and an output length of 64 tokens. We evaluate on up to 1,000 examples per task".
        max_tokens=64,
        # "all model outputs were sampled greedily (with zero temperature), unless otherwise noted."
        temperature=0,
        instructions=big_bench_task.get("task_prefix", ""),
        # BIG-bench's default value for "example_input_prefix" and "example_output_prefix" was "\nQ: " and "\nA: ".
        # Instead, use our defaults for multiple choice tasks: "Question: " and "\nAnswer: ".
        input_prefix=big_bench_task.get("example_input_prefix", "Question: "),
        output_prefix=big_bench_task.get("example_output_prefix", "Answer: "),
        # Use our default for multiple choice: A., B., C., D.,...
        # reference_prefix=big_bench_task.get("choice_prefix", "\n choice: "),
        # The default value for "stop_string" in BIG-bench is None.
        stop_sequences=[str(big_bench_task.get("stop_string"))] if big_bench_task.get("stop_string", None) else [],
    )

    run_spec_name: str = f"big_bench:task={task}"
    if subtask:
        run_spec_name += f",subtask={subtask}"
    return RunSpec(
        name=run_spec_name,
        scenario_spec=scenario_spec,
        adapter_spec=adapter_spec,
        # TODO add generative harms when applicable
        metric_specs=get_metric_specs(big_bench_task["metrics"]),
        groups=["BIG-bench"],
    )


def get_pubmed_qa_spec(prompt_answer_choices: str) -> RunSpec:
    scenario_spec = ScenarioSpec(class_name="benchmark.scenarios.pubmed_qa_scenario.PubMedQAScenario", args={})

    # We are trying to reproduce the Instruct-GPT3's zero-shot performance of 73.2% from
    # "Can large language models reason about medical questions?" (Liévin et al.).
    # Therefore, specify the values of the fields of `AdapterSpec` based on experiment details of the paper.
    # Set `output_prefix` based on Table 1 (titled "Prompt templates") of the paper.
    output_prefix: str = "Answer: "
    if prompt_answer_choices.lower() == "true":
        output_prefix += "among A through C, the answer is "

    # Liévin et al. followed what Kojima et al. did in "Large Language Models are Zero-Shot Reasoners."
    # to extract answers from completions: set the max completion length to a large number and
    # "...pick up the first large letter encountered in the text." Then they set "'Q:'...as a customized stop
    # sequence for all the models except for Instruct-GPT3 to stop the models from repeating questions and
    # answers by themselves." We don't need to do this since our framework has a "multiple_choice_joint"
    # adaptation method that handles the prompt construction for multiple-choice QA for us.
    adapter_spec = AdapterSpec(
        method=ADAPT_MULTIPLE_CHOICE_JOINT,
        max_train_instances=0,  # We want to reproduce the zero-shot performance.
        # "We sampled one completion per prompt with a temperature of zero..."
        num_outputs=1,
        temperature=0,
        input_prefix="",
        output_prefix=output_prefix,
        # Following the examples in https://vlievin.github.io/medical-reasoning/samples/pubmedqa.html
        reference_prefix="A) ",
    )
    return RunSpec(
        name=f"pubmed_qa:prompt_answer_choices={prompt_answer_choices}",
        scenario_spec=scenario_spec,
        adapter_spec=adapter_spec,
        metric_specs=get_basic_metric_specs({"names": ["exact_match", "quasi_exact_match"]}),
        groups=["pubmed_qa"],
    )


############################################################

CANONICAL_RUN_SPEC_FUNCS: Dict[str, Callable[..., RunSpec]] = {
    "simple1": get_simple1_spec,
    "boolq": get_boolq_spec,
    "imdb": get_imdb_spec,
    "copyright": get_copyright_spec,
    "mmlu": get_mmlu_spec,
    "msmarco": get_msmarco_spec,
    "narrative_qa": get_narrativeqa_spec,
    "commonsense": get_commonsense_spec,
    "lsat_qa": get_lsat_qa_spec,
    "quac": get_quac_spec,
    "wikifact": get_wikifact_spec,
    "babi_qa": get_babi_qa_spec,
    "real_toxicity_prompts": get_real_toxicity_prompts_spec,
    "summarization_xsum": get_xsum_summarization_spec,
    "summarization_xsum_sampled": get_xsum_sampled_summarization_spec,
    "summarization_cnndm": get_cnndm_summarization_spec,
    "truthful_qa": get_truthful_qa_spec,
    "twitter_aae": get_twitter_aae_spec,
    "disinformation": get_disinformation_spec,
    "gsm": get_gsm_spec,
    "math": get_math_spec,
    "natural_qa": get_natural_qa_spec,
    "numeracy": get_numeracy_spec,
    "the_pile": get_the_pile_spec,
    "raft": get_raft_spec,
    "synthetic_efficiency": get_synthetic_efficiency_spec,
    "synthetic_reasoning": get_synthetic_reasoning_spec,
    "synthetic_reasoning_natural": get_synthetic_reasoning_natural_spec,
    "news_qa": get_news_qa_spec,
    "wikitext_103": get_wikitext_103_spec,
    "blimp": get_blimp_spec,
    "code": get_code_spec,
    "empatheticdialogues": get_empatheticdialogues_spec,
    "bold": get_bold_spec,
    "bbq": get_bbq_spec,
    "civil_comments": get_civil_comments_spec,
    "dyck_language": get_dyck_language_spec,
    "legal_support": get_legal_support_spec,
    "entity_matching": get_entity_matching_spec,
    "entity_data_imputation": get_entity_data_imputation_spec,
    "ice": get_ice_spec,
    "big_bench": get_big_bench_spec,
    "pubmed_qa": get_pubmed_qa_spec,
}


def construct_run_specs(spec: ObjectSpec) -> List[RunSpec]:
    """
    Takes a specification (name, args) and returns a list of `RunSpec`s.
    """
    # Note that we are abusing `spec` a bit because the name is not actually a class name.
    name = spec.class_name
    args = spec.args

    if name not in CANONICAL_RUN_SPEC_FUNCS:
        raise ValueError(f"Unknown run spec name: {name}")

    # Peel off the run expanders (e.g., model)
    expanders = [RUN_EXPANDERS[key](value) for key, value in args.items() if key in RUN_EXPANDERS]  # type: ignore
    args = dict((key, value) for key, value in args.items() if key not in RUN_EXPANDERS)

    # Get the canonical run specs
    run_specs = [CANONICAL_RUN_SPEC_FUNCS[name](**args)]

    # Apply expanders
    for expander in expanders:
        run_specs = [
            child_run_spec for parent_run_spec in run_specs for child_run_spec in expander.expand(parent_run_spec)
        ]

    return run_specs<|MERGE_RESOLUTION|>--- conflicted
+++ resolved
@@ -29,7 +29,7 @@
 # Prototypical adapter specs
 
 
-def get_multiple_choice_adapter_spec(
+def get_multiple_choice_joint_adapter_spec(
     instructions: str, input_noun: str, output_noun: str, max_train_instances: int = 5, **kwargs
 ) -> AdapterSpec:
     return AdapterSpec(
@@ -47,6 +47,40 @@
         **kwargs,
     )
 
+def get_multiple_choice_joint_empty_input_adapter_spec(
+    input_instructions: str, output_noun: str, max_train_instances: int = 5, **kwargs
+) -> AdapterSpec:
+    return AdapterSpec(
+        method=ADAPT_MULTIPLE_CHOICE_JOINT,
+        instructions="",
+        input_prefix=input_instructions,
+        input_suffix="\n",
+        output_prefix=f"{output_noun}: ",
+        output_suffix="\n",
+        max_train_instances=5,
+        num_outputs=1,
+        temperature=0.0,
+        stop_sequences=["\n"],
+        **kwargs,
+    )
+
+def get_multiple_choice_separate_adapter_spec(method: str) -> AdapterSpec:
+    assert method in {ADAPT_MULTIPLE_CHOICE_SEPARATE_ORIGINAL, ADAPT_MULTIPLE_CHOICE_SEPARATE_CALIBRATED}
+
+    return AdapterSpec(
+        method=method,
+        instructions="",
+        input_prefix="",
+        output_prefix="",
+        output_prefix=" ",  # Note the space
+        output_suffix="",
+        # Separate is basically language modeling, so can't easily use in-context learning examples
+        max_train_instances=0,
+        num_outputs=1,
+        max_tokens=0,
+        temperature=0.0,
+    )
+
 
 def get_multiple_completions_adapter_spec() -> AdapterSpec:
     return AdapterSpec(
@@ -126,27 +160,10 @@
     )
 
 
-<<<<<<< HEAD
+
+
 ############################################################
 # Metrics
-=======
-def get_multiple_choice_separate_adapter_spec(method: str) -> AdapterSpec:
-    assert method in {ADAPT_MULTIPLE_CHOICE_SEPARATE_ORIGINAL, ADAPT_MULTIPLE_CHOICE_SEPARATE_CALIBRATED}
-
-    return AdapterSpec(
-        method=method,
-        instructions="",
-        input_prefix="",
-        output_prefix=" ",
-        max_train_instances=0,  # Appropriate for separate approach
-        max_eval_instances=SIMPLE_METRIC_MAX_EVAL_INSTANCES,
-        num_outputs=1,
-        max_tokens=0,
-        num_train_trials=1,
-        model="openai/davinci",
-        temperature=0.0,
-    )
->>>>>>> fb6efd7e
 
 
 def get_basic_metric_specs(args: Dict[str, List[str]]) -> List[MetricSpec]:
@@ -307,26 +324,8 @@
 def get_bbq_spec(subject: str, method: str = ADAPT_MULTIPLE_CHOICE_JOINT) -> RunSpec:
     scenario_spec = ScenarioSpec(class_name="benchmark.scenarios.bbq_scenario.BBQScenario", args={"subject": subject})
 
-<<<<<<< HEAD
-    def format(subject: str):
-        if subject != "all":
-            subject = subject[0].upper() + subject[1:]
-        return subject
-=======
     if method == ADAPT_MULTIPLE_CHOICE_JOINT:
-        adapter_spec = AdapterSpec(
-            method=method,
-            instructions="The following are multiple choice questions (with answers).",
-            input_prefix="Passage: ",
-            output_prefix="\nAnswer: ",
-            max_train_instances=5,
-            max_eval_instances=SIMPLE_METRIC_MAX_EVAL_INSTANCES,
-            num_outputs=1,
-            num_train_trials=1,
-            model="openai/davinci",
-            temperature=0,
-            stop_sequences=["\n"],
-        )
+        adapter_spec = get_multiple_choice_joint_adapter_spec("The following are multiple choice questions (with answers).", "Passage", "Answer")
         metric_specs = get_bbq_metric_specs()
     elif method in {ADAPT_MULTIPLE_CHOICE_SEPARATE_ORIGINAL, ADAPT_MULTIPLE_CHOICE_SEPARATE_CALIBRATED}:
         adapter_spec = get_multiple_choice_separate_adapter_spec(method)
@@ -334,20 +333,12 @@
         metric_specs = get_basic_metric_specs({"names": []})
     else:
         raise ValueError(f"Invalid adaptation method: {method}")
->>>>>>> fb6efd7e
 
     return RunSpec(
         name=f"bbq:subject={subject},method={method}",
         scenario_spec=scenario_spec,
-<<<<<<< HEAD
-        adapter_spec=get_multiple_choice_adapter_spec(
-            "The following are multiple choice questions (with answers).", "Passage", "Answer"
-        ),
-        metric_specs=get_bbq_metric_specs(),
-=======
         adapter_spec=adapter_spec,
         metric_specs=metric_specs,
->>>>>>> fb6efd7e
         groups=["bbq"],
     )
 
@@ -454,28 +445,9 @@
     def format(subject: str):
         return subject.replace("_", " ")
 
-<<<<<<< HEAD
-    return RunSpec(
-        name=f"mmlu:subject={subject}",
-        scenario_spec=scenario_spec,
-        adapter_spec=get_multiple_choice_adapter_spec(
+    if method == ADAPT_MULTIPLE_CHOICE_JOINT:
+        adapter_spec = get_multiple_choice_joint_adapter_spec(
             f"The following are multiple choice questions (with answers) about {format(subject)}.", "Question", "Answer"
-        ),
-        metric_specs=get_basic_metric_specs({"names": ["exact_match", "quasi_exact_match"]}),
-=======
-    if method == ADAPT_MULTIPLE_CHOICE_JOINT:
-        adapter_spec = AdapterSpec(
-            method=method,
-            instructions=f"The following are multiple choice questions (with answers) about {format(subject)}.",
-            input_prefix="Question: ",
-            output_prefix="\nAnswer: ",
-            max_train_instances=5,
-            max_eval_instances=SIMPLE_METRIC_MAX_EVAL_INSTANCES,
-            num_outputs=1,
-            num_train_trials=1,
-            model="openai/davinci",
-            temperature=0.0,
-            stop_sequences=["\n"],
         )
         metric_specs = get_basic_metric_specs({"names": ["exact_match", "quasi_exact_match"]})
     elif method in {ADAPT_MULTIPLE_CHOICE_SEPARATE_ORIGINAL, ADAPT_MULTIPLE_CHOICE_SEPARATE_CALIBRATED}:
@@ -489,7 +461,6 @@
         scenario_spec=scenario_spec,
         adapter_spec=adapter_spec,
         metric_specs=metric_specs,
->>>>>>> fb6efd7e
         groups=["mmlu"],
     )
 
@@ -527,148 +498,82 @@
     )
 
     if method == ADAPT_MULTIPLE_CHOICE_JOINT:
-        adapter_spec = AdapterSpec(
-            method=method,
-            instructions="The following are multiple choice questions (with answers) about common sense.",
-            input_prefix="Question: ",
-            output_prefix="Answer: ",
-            max_train_instances=5,
-            num_outputs=1,
-            temperature=0.0,
-            stop_sequences=["\n"],
-        )
-<<<<<<< HEAD
-        run_spec = RunSpec(
-            name=f"commonsense:dataset={dataset},method={method}",
-            scenario_spec=scenario_spec,
-            adapter_spec=adapter_spec,
-            metric_specs=get_basic_metric_specs({"names": ["exact_match", "quasi_exact_match"]}),
-            groups=[dataset],
-        )
-    elif method in [ADAPT_MULTIPLE_CHOICE_SEPARATE_ORIGINAL, ADAPT_MULTIPLE_CHOICE_SEPARATE_CALIBRATED]:
-        adapter_spec = AdapterSpec(
-            method=method,
-            instructions="",
-            input_prefix="",
-            input_suffix="",
-            output_prefix=" ",
-            output_suffix="",
-            max_train_instances=0,  # Appropriate for CLM approach
-            num_outputs=1,
-            max_tokens=0,
-            temperature=0.0,
-        )
-        run_spec = RunSpec(
-            name=f"commonsense:dataset={dataset},method={method}",
-            scenario_spec=scenario_spec,
-            adapter_spec=adapter_spec,
-            metric_specs=get_basic_metric_specs({"names": []}),
-            groups=[dataset],
-        )
-=======
-        metric_specs = get_basic_metric_specs({"names": ["exact_match", "quasi_exact_match"]})
-    elif method in {ADAPT_MULTIPLE_CHOICE_SEPARATE_ORIGINAL, ADAPT_MULTIPLE_CHOICE_SEPARATE_CALIBRATED}:
-        adapter_spec = get_multiple_choice_separate_adapter_spec(method)
-        metric_specs = get_basic_metric_specs({"names": []})
->>>>>>> fb6efd7e
-    else:
-        raise ValueError(f"Invalid adaptation method: {method}")
-
-    return RunSpec(
-        name=f"commonsense:dataset={dataset},method={method}",
-        scenario_spec=scenario_spec,
-        adapter_spec=adapter_spec,
-        metric_specs=metric_specs,
-        groups=[dataset],
-    )
-
-
-def get_quac_spec() -> RunSpec:
-    scenario_spec = ScenarioSpec(class_name="benchmark.scenarios.quac_scenario.QuACScenario", args=dict())
-
-    adapter_spec = AdapterSpec(
-        method=ADAPT_GENERATION,
-        input_prefix="",
-        output_prefix="Answer: ",  # make sure this matches the rest of the dialogue
-        max_train_instances=5,
-        num_outputs=1,
-        max_tokens=100,  # answers are at most 30 words
-        temperature=0.0,
-        stop_sequences=["\n"],
-    )
-    return RunSpec(
-        name="quac",
-        scenario_spec=scenario_spec,
-        adapter_spec=adapter_spec,
-        metric_specs=get_basic_metric_specs({"names": ["exact_match", "quasi_exact_match", "f1_score"]})
-        + get_generative_harms_metric_specs(),
-        groups=["quac"],
-    )
-
-
-def get_news_qa_spec() -> RunSpec:
-    scenario_spec = ScenarioSpec(class_name="benchmark.scenarios.newsqa_scenario.NewsQAScenario", args=dict())
-
-    adapter_spec = AdapterSpec(
-        method=ADAPT_GENERATION,
-        input_prefix="Passage: ",
-        output_prefix="Answer: ",
-        max_train_instances=5,
-        num_outputs=1,
-        max_tokens=50,  # answers are at most 13 words
-        temperature=0.0,
-        stop_sequences=["\n"],
-    )
-    return RunSpec(
-        name="news_qa",
-        scenario_spec=scenario_spec,
-        adapter_spec=adapter_spec,
-        metric_specs=get_basic_metric_specs({"names": ["exact_match", "quasi_exact_match", "f1_score"]})
-        + get_generative_harms_metric_specs(),
-        groups=["news_qa"],
-    )
-
-
-def get_truthful_qa_spec(task: str, method: str = ADAPT_MULTIPLE_CHOICE_JOINT) -> RunSpec:
-    scenario_spec = ScenarioSpec(
-        class_name="benchmark.scenarios.truthful_qa_scenario.TruthfulQAScenario", args={"task": task},
-    )
-
-<<<<<<< HEAD
-    adapter_spec = AdapterSpec(
-        method=ADAPT_MULTIPLE_CHOICE_JOINT,
-        instructions="",
-        input_prefix="Question: ",
-        output_prefix="Answer: ",
-        max_train_instances=5,
-        num_outputs=1,
-        max_tokens=5,  # answers are generally at most 1 token due to multiple-choice
-        temperature=0.0,
-        stop_sequences=["\n"],
-    )
-=======
-    if method == ADAPT_MULTIPLE_CHOICE_JOINT:
-        adapter_spec = AdapterSpec(
-            method=method,
-            instructions="",
-            input_prefix="Question: ",
-            output_prefix="\nAnswer: ",
-            max_train_instances=5,
-            max_eval_instances=SIMPLE_METRIC_MAX_EVAL_INSTANCES,
-            num_outputs=1,
-            num_train_trials=1,
-            model="openai/davinci",
-            max_tokens=5,  # answers are generally at most 1 token due to multiple-choice
-            temperature=0.0,
-            stop_sequences=["\n"],
-        )
+        adapter_spec = get_multiple_choice_joint_adapter_spec("The following are multiple choice questions (with answers) about common sense.", "Question", "Answer")
         metric_specs = get_basic_metric_specs({"names": ["exact_match", "quasi_exact_match"]})
     elif method in {ADAPT_MULTIPLE_CHOICE_SEPARATE_ORIGINAL, ADAPT_MULTIPLE_CHOICE_SEPARATE_CALIBRATED}:
         adapter_spec = get_multiple_choice_separate_adapter_spec(method)
         metric_specs = get_basic_metric_specs({"names": []})
     else:
         raise ValueError(f"Invalid adaptation method: {method}")
->>>>>>> fb6efd7e
+
+    return RunSpec(
+        name=f"commonsense:dataset={dataset},method={method}",
+        scenario_spec=scenario_spec,
+        adapter_spec=adapter_spec,
+        metric_specs=metric_specs,
+        groups=[dataset],
+    )
+
+
+def get_quac_spec() -> RunSpec:
+    scenario_spec = ScenarioSpec(class_name="benchmark.scenarios.quac_scenario.QuACScenario", args=dict())
+
+    adapter_spec = AdapterSpec(
+        method=ADAPT_GENERATION,
+        input_prefix="",
+        output_prefix="Answer: ",  # make sure this matches the rest of the dialogue
+        max_train_instances=5,
+        num_outputs=1,
+        max_tokens=100,  # answers are at most 30 words
+        temperature=0.0,
+        stop_sequences=["\n"],
+    )
+    return RunSpec(
+        name="quac",
+        scenario_spec=scenario_spec,
+        adapter_spec=adapter_spec,
+        metric_specs=get_basic_metric_specs({"names": ["exact_match", "quasi_exact_match", "f1_score"]})
+        + get_generative_harms_metric_specs(),
+        groups=["quac"],
+    )
+
+
+def get_news_qa_spec() -> RunSpec:
+    scenario_spec = ScenarioSpec(class_name="benchmark.scenarios.newsqa_scenario.NewsQAScenario", args=dict())
+
+    adapter_spec = AdapterSpec(
+        method=ADAPT_GENERATION,
+        input_prefix="Passage: ",
+        output_prefix="Answer: ",
+        max_train_instances=5,
+        num_outputs=1,
+        max_tokens=50,  # answers are at most 13 words
+        temperature=0.0,
+        stop_sequences=["\n"],
+    )
+    return RunSpec(
+        name="news_qa",
+        scenario_spec=scenario_spec,
+        adapter_spec=adapter_spec,
+        metric_specs=get_basic_metric_specs({"names": ["exact_match", "quasi_exact_match", "f1_score"]})
+        + get_generative_harms_metric_specs(),
+        groups=["news_qa"],
+    )
+
+
+def get_truthful_qa_spec(task: str, method: str = ADAPT_MULTIPLE_CHOICE_JOINT) -> RunSpec:
+    scenario_spec = ScenarioSpec(
+        class_name="benchmark.scenarios.truthful_qa_scenario.TruthfulQAScenario", args={"task": task},
+    )
+
+    if method == ADAPT_MULTIPLE_CHOICE_JOINT:
+        adapter_spec = get_multiple_choice_joint_adapter_spec("", "Question", "Answer")
+        metric_specs = get_basic_metric_specs({"names": ["exact_match", "quasi_exact_match"]})
+    elif method in {ADAPT_MULTIPLE_CHOICE_SEPARATE_ORIGINAL, ADAPT_MULTIPLE_CHOICE_SEPARATE_CALIBRATED}:
+        adapter_spec = get_multiple_choice_separate_adapter_spec(method)
+        metric_specs = get_basic_metric_specs({"names": []})
+    else:
+        raise ValueError(f"Invalid adaptation method: {method}")
 
     return RunSpec(
         name=f"truthful_qa:task={task}",
@@ -933,28 +838,9 @@
 def get_lsat_qa_spec(task: str, method: str = ADAPT_MULTIPLE_CHOICE_JOINT) -> RunSpec:
     scenario_spec = ScenarioSpec(class_name="benchmark.scenarios.lsat_qa_scenario.LSATScenario", args={"task": task})
 
-<<<<<<< HEAD
-    return RunSpec(
-        name=f"lsat_qa:task={task}",
-        scenario_spec=scenario_spec,
-        adapter_spec=get_multiple_choice_adapter_spec(
+    if method == ADAPT_MULTIPLE_CHOICE_JOINT:
+        adapter_spec = get_multiple_choice_joint_adapter_spec(
             "The following are multiple choice questions (with answers).", "Passage", "Answer"
-        ),
-        metric_specs=get_basic_metric_specs({"names": ["exact_match", "quasi_exact_match"]}),
-=======
-    if method == ADAPT_MULTIPLE_CHOICE_JOINT:
-        adapter_spec = AdapterSpec(
-            method=method,
-            instructions="The following are multiple choice questions (with answers).",
-            input_prefix="Passage: ",
-            output_prefix="\nAnswer: ",
-            max_train_instances=5,
-            model="openai/davinci",
-            max_eval_instances=None,
-            num_outputs=1,
-            max_tokens=5,  # answers are generally at most 1 token due to multiple-choice
-            temperature=0.0,
-            stop_sequences=["\n"],
         )
         metric_specs = get_basic_metric_specs({"names": ["exact_match", "quasi_exact_match"]})
     elif method in {ADAPT_MULTIPLE_CHOICE_SEPARATE_ORIGINAL, ADAPT_MULTIPLE_CHOICE_SEPARATE_CALIBRATED}:
@@ -968,7 +854,6 @@
         scenario_spec=scenario_spec,
         adapter_spec=adapter_spec,
         metric_specs=metric_specs,
->>>>>>> fb6efd7e
         groups=["lsat_qa"],
     )
 
@@ -1187,22 +1072,6 @@
 def get_ice_spec(**kwargs) -> RunSpec:
     scenario_spec = ScenarioSpec(class_name="benchmark.scenarios.ice_scenario.ICEScenario", args=kwargs)
 
-<<<<<<< HEAD
-=======
-    adapter_spec = AdapterSpec(
-        method=ADAPT_LANGUAGE_MODELING,
-        input_prefix="",
-        output_prefix="",
-        reference_prefix="",
-        max_train_instances=0,
-        max_eval_instances=SIMPLE_METRIC_MAX_EVAL_INSTANCES,
-        num_outputs=1,
-        num_train_trials=1,
-        temperature=0.0,
-        max_tokens=0,
-    )
-
->>>>>>> fb6efd7e
     return RunSpec(
         name="ice" + (":" if len(kwargs) > 0 else "") + ",".join(f"{k}={v}" for k, v in sorted(kwargs.items())),
         scenario_spec=scenario_spec,
@@ -1305,26 +1174,177 @@
         class_name="benchmark.scenarios.blimp_scenario.BLiMPScenario", args={"phenomenon": phenomenon}
     )
 
-<<<<<<< HEAD
+    if method == ADAPT_MULTIPLE_CHOICE_JOINT:
+        adapter_spec = get_multiple_choice_joint_empty_input_adapter_spec("Please select the grammatical sentence.", "Answer")
+        metric_specs = get_basic_metric_specs({"names": ["exact_match", "quasi_exact_match"]})
+    elif method in {ADAPT_MULTIPLE_CHOICE_SEPARATE_ORIGINAL, ADAPT_MULTIPLE_CHOICE_SEPARATE_CALIBRATED}:
+        adapter_spec = get_multiple_choice_separate_adapter_spec(method)
+        metric_specs = get_basic_metric_specs({"names": []})
+    else:
+        raise ValueError(f"Invalid adaptation method: {method}")
+
     return RunSpec(
         name=f"blimp:phenomenon={phenomenon}",
         scenario_spec=scenario_spec,
-        adapter_spec=get_multiple_completions_adapter_spec(),
-        metric_specs=get_basic_metric_specs({"names": []}),
-=======
+        adapter_spec=adapter_spec,
+        metric_specs=metric_specs,
+        groups=["blimp"],
+    )
+
+
+def get_xsum_summarization_spec(temperature: float = 0.3, device: str = "cpu") -> RunSpec:
+    scenario_spec = ScenarioSpec(
+        class_name="benchmark.scenarios.summarization_scenario.SummarizationScenario",
+        args={"dataset_name": "xsum", "sampling_min_length": 50, "sampling_max_length": 150, "doc_max_length": 512,},
+    )
+
+    adapter_spec = AdapterSpec(
+        method=ADAPT_GENERATION,
+        instructions="Summarize the given documents.\n",
+        input_prefix="Document: ",
+        output_prefix="Summary: {",
+        # TODO: why } not part of output_suffix?
+        max_train_instances=5,
+        num_outputs=1,
+        max_tokens=64,  # From Zhang et al. 2020 (https://arxiv.org/pdf/1912.08777.pdf)
+        temperature=temperature,  # The default of 0.3 was determined in initial pilots, comparing to 0.7 and 1.0
+        stop_sequences=["}"],  # Summary is enclosed in curly braces. Worked more reliably than newline.
+    )
+
+    return RunSpec(
+        name=f"summarization_xsum:temperature={temperature},device={device}",
+        scenario_spec=scenario_spec,
+        adapter_spec=adapter_spec,
+        metric_specs=get_summarization_metric_specs({"device": device}) + get_generative_harms_metric_specs(),
+        groups=["summarization_xsum"],
+    )
+
+
+def get_summarization_adapter_spec(**kwargs) -> AdapterSpec:
+    return AdapterSpec(
+        method=ADAPT_GENERATION,
+        instructions="Summarize the given documents.\n",
+        input_prefix="Document: {",
+        input_suffix="}\n",
+        output_prefix="Summary: {",
+        output_suffix="}\n",
+        max_train_instances=5,
+        num_outputs=1,
+        stop_sequences=["}"],  # Summary is enclosed in curly braces. Worked more reliably than newline.
+        **kwargs,
+    )
+
+
+def get_xsum_sampled_summarization_spec(temperature: float = 0.3, device: str = "cpu") -> RunSpec:
+    scenario_spec = ScenarioSpec(
+        class_name="benchmark.scenarios.summarization_scenario.SummarizationScenario",
+        args={
+            "dataset_name": "xsum-sampled",
+            "sampling_min_length": 50,
+            "sampling_max_length": 150,
+            "doc_max_length": 512,
+        },
+    )
+
+    adapter_spec = get_summarization_adapter_spec(
+        max_tokens=64,  # From Zhang et al. 2020 (https://arxiv.org/pdf/1912.08777.pdf)
+        temperature=temperature,  # The default of 0.3 was determined in initial pilots, comparing to 0.7 and 1.0
+    )
+
+    return RunSpec(
+        name=f"summarization_xsum:temperature={temperature},device={device}",
+        scenario_spec=scenario_spec,
+        adapter_spec=adapter_spec,
+        metric_specs=get_summarization_metric_specs({"device": device}) + get_generative_harms_metric_specs(),
+        groups=["summarization_xsum"],
+    )
+
+
+def get_cnndm_summarization_spec(temperature: float = 0.3, device: str = "cpu") -> RunSpec:
+    scenario_spec = ScenarioSpec(
+        class_name="benchmark.scenarios.summarization_scenario.SummarizationScenario",
+        args={"dataset_name": "cnn-dm", "sampling_min_length": 50, "sampling_max_length": 150, "doc_max_length": 512,},
+    )
+
+    adapter_spec = get_summarization_adapter_spec(
+        max_tokens=128,  # From Zhang et al. 2020 (https://arxiv.org/pdf/1912.08777.pdf)
+        temperature=temperature,  # From Wu et al. 2021 (https://arxiv.org/pdf/2109.10862.pdf)
+    )
+
+    return RunSpec(
+        name=f"summarization_cnndm:temperature={temperature},device={device}",
+        scenario_spec=scenario_spec,
+        adapter_spec=adapter_spec,
+        metric_specs=get_summarization_metric_specs({"device": device}) + get_generative_harms_metric_specs(),
+        groups=["summarization_cnndm"],
+    )
+
+
+def get_empatheticdialogues_spec() -> RunSpec:
+    scenario_spec = ScenarioSpec(
+        class_name="benchmark.scenarios.dialogue_scenarios.EmpatheticDialoguesScenario", args={}
+    )
+
+    adapter_spec = AdapterSpec(
+        method=ADAPT_GENERATION,
+        input_prefix="",
+        output_prefix="BEGIN DIALOGUE\n",
+        max_train_instances=5,
+        num_outputs=1,
+        max_tokens=50,  # TODO: Justify
+        temperature=0.9,  # TODO: Justify
+        # TODO: Add stop sequences
+    )
+
+    return RunSpec(
+        name="empatheticdialogues",
+        scenario_spec=scenario_spec,
+        adapter_spec=adapter_spec,
+        metric_specs=get_basic_metric_specs({"names": ["exact_match", "quasi_exact_match"]})
+        + get_generative_harms_metric_specs(),
+        groups=[],
+    )
+
+
+def get_dyck_language_spec(num_parenthesis_pairs: int) -> RunSpec:
+    scenario_spec = ScenarioSpec(
+        class_name="benchmark.scenarios.dyck_language_scenario.DyckLanguageScenario",
+        args={"num_parenthesis_pairs": int(num_parenthesis_pairs)},
+    )
+
+    adapter_spec = AdapterSpec(
+        method=ADAPT_GENERATION,
+        instructions="Please complete the rest of the following Dyck sequences, "
+        "making sure that the parentheses are closed properly.\n",
+        input_prefix="Input: ",
+        input_suffix="",
+        output_prefix="",  # Note: the instance output has a leading space
+        output_suffix="",
+        temperature=0.0,
+        max_train_instances=3,  # Determined by looking at average length of examples to see what fits
+        stop_sequences=["\n"],
+        max_tokens=5,  # answers are generally at most 1 token due to multiple-choice
+        num_outputs=1,
+    )
+
+    return RunSpec(
+        name=f"dyck_language_np={int(num_parenthesis_pairs)}",
+        scenario_spec=scenario_spec,
+        adapter_spec=adapter_spec,
+        metric_specs=get_basic_metric_specs({"names": ["exact_match_indicator"]}) + get_generative_harms_metric_specs(),
+        groups=["dyck_language"],
+    )
+
+
+def get_legal_support_spec(method: str = ADAPT_MULTIPLE_CHOICE_JOINT) -> RunSpec:
+    scenario_spec = ScenarioSpec(class_name="benchmark.scenarios.legal_support_scenario.LegalSupportScenario", args={})
+
     if method == ADAPT_MULTIPLE_CHOICE_JOINT:
-        adapter_spec = AdapterSpec(
-            method=method,
-            instructions="",
-            input_prefix="Select the grammatical sentence.",
-            output_prefix="\nAnswer: ",
-            max_train_instances=5,
-            max_eval_instances=SIMPLE_METRIC_MAX_EVAL_INSTANCES,
-            num_outputs=1,
-            num_train_trials=1,
-            model="openai/davinci",
-            temperature=0.0,
-            stop_sequences=["\n"],
+        adapter_spec = get_multiple_choice_joint_adapter_spec(
+            "Which statement best supports the passage?",
+            "Passage",
+            "Answer",
+            max_train_instances=3,  # We use 3 because these samples tend to be a bit longer
         )
         metric_specs = get_basic_metric_specs({"names": ["exact_match", "quasi_exact_match"]})
     elif method in {ADAPT_MULTIPLE_CHOICE_SEPARATE_ORIGINAL, ADAPT_MULTIPLE_CHOICE_SEPARATE_CALIBRATED}:
@@ -1334,200 +1354,10 @@
         raise ValueError(f"Invalid adaptation method: {method}")
 
     return RunSpec(
-        name=f"blimp:phenomenon={phenomenon}",
+        name="legal_support",
         scenario_spec=scenario_spec,
         adapter_spec=adapter_spec,
         metric_specs=metric_specs,
->>>>>>> fb6efd7e
-        groups=["blimp"],
-    )
-
-
-def get_xsum_summarization_spec(temperature: float = 0.3, device: str = "cpu") -> RunSpec:
-    scenario_spec = ScenarioSpec(
-        class_name="benchmark.scenarios.summarization_scenario.SummarizationScenario",
-        args={"dataset_name": "xsum", "sampling_min_length": 50, "sampling_max_length": 150, "doc_max_length": 512,},
-    )
-
-    adapter_spec = AdapterSpec(
-        method=ADAPT_GENERATION,
-        instructions="Summarize the given documents.\n",
-        input_prefix="Document: ",
-        output_prefix="Summary: {",
-        # TODO: why } not part of output_suffix?
-        max_train_instances=5,
-        num_outputs=1,
-        max_tokens=64,  # From Zhang et al. 2020 (https://arxiv.org/pdf/1912.08777.pdf)
-        temperature=temperature,  # The default of 0.3 was determined in initial pilots, comparing to 0.7 and 1.0
-        stop_sequences=["}"],  # Summary is enclosed in curly braces. Worked more reliably than newline.
-    )
-
-    return RunSpec(
-        name=f"summarization_xsum:temperature={temperature},device={device}",
-        scenario_spec=scenario_spec,
-        adapter_spec=adapter_spec,
-        metric_specs=get_summarization_metric_specs({"device": device}) + get_generative_harms_metric_specs(),
-        groups=["summarization_xsum"],
-    )
-
-
-def get_summarization_adapter_spec(**kwargs) -> AdapterSpec:
-    return AdapterSpec(
-        method=ADAPT_GENERATION,
-        instructions="Summarize the given documents.\n",
-        input_prefix="Document: {",
-        input_suffix="}\n",
-        output_prefix="Summary: {",
-        output_suffix="}\n",
-        max_train_instances=5,
-        num_outputs=1,
-        stop_sequences=["}"],  # Summary is enclosed in curly braces. Worked more reliably than newline.
-        **kwargs,
-    )
-
-
-def get_xsum_sampled_summarization_spec(temperature: float = 0.3, device: str = "cpu") -> RunSpec:
-    scenario_spec = ScenarioSpec(
-        class_name="benchmark.scenarios.summarization_scenario.SummarizationScenario",
-        args={
-            "dataset_name": "xsum-sampled",
-            "sampling_min_length": 50,
-            "sampling_max_length": 150,
-            "doc_max_length": 512,
-        },
-    )
-
-    adapter_spec = get_summarization_adapter_spec(
-        max_tokens=64,  # From Zhang et al. 2020 (https://arxiv.org/pdf/1912.08777.pdf)
-        temperature=temperature,  # The default of 0.3 was determined in initial pilots, comparing to 0.7 and 1.0
-    )
-
-    return RunSpec(
-        name=f"summarization_xsum:temperature={temperature},device={device}",
-        scenario_spec=scenario_spec,
-        adapter_spec=adapter_spec,
-        metric_specs=get_summarization_metric_specs({"device": device}) + get_generative_harms_metric_specs(),
-        groups=["summarization_xsum"],
-    )
-
-
-def get_cnndm_summarization_spec(temperature: float = 0.3, device: str = "cpu") -> RunSpec:
-    scenario_spec = ScenarioSpec(
-        class_name="benchmark.scenarios.summarization_scenario.SummarizationScenario",
-        args={"dataset_name": "cnn-dm", "sampling_min_length": 50, "sampling_max_length": 150, "doc_max_length": 512,},
-    )
-
-    adapter_spec = get_summarization_adapter_spec(
-        max_tokens=128,  # From Zhang et al. 2020 (https://arxiv.org/pdf/1912.08777.pdf)
-        temperature=temperature,  # From Wu et al. 2021 (https://arxiv.org/pdf/2109.10862.pdf)
-    )
-
-    return RunSpec(
-        name=f"summarization_cnndm:temperature={temperature},device={device}",
-        scenario_spec=scenario_spec,
-        adapter_spec=adapter_spec,
-        metric_specs=get_summarization_metric_specs({"device": device}) + get_generative_harms_metric_specs(),
-        groups=["summarization_cnndm"],
-    )
-
-
-def get_empatheticdialogues_spec() -> RunSpec:
-    scenario_spec = ScenarioSpec(
-        class_name="benchmark.scenarios.dialogue_scenarios.EmpatheticDialoguesScenario", args={}
-    )
-
-    adapter_spec = AdapterSpec(
-        method=ADAPT_GENERATION,
-        input_prefix="",
-        output_prefix="BEGIN DIALOGUE\n",
-        max_train_instances=5,
-        num_outputs=1,
-        max_tokens=50,  # TODO: Justify
-        temperature=0.9,  # TODO: Justify
-        # TODO: Add stop sequences
-    )
-
-    return RunSpec(
-        name="empatheticdialogues",
-        scenario_spec=scenario_spec,
-        adapter_spec=adapter_spec,
-        metric_specs=get_basic_metric_specs({"names": ["exact_match", "quasi_exact_match"]})
-        + get_generative_harms_metric_specs(),
-        groups=[],
-    )
-
-
-def get_dyck_language_spec(num_parenthesis_pairs: int) -> RunSpec:
-    scenario_spec = ScenarioSpec(
-        class_name="benchmark.scenarios.dyck_language_scenario.DyckLanguageScenario",
-        args={"num_parenthesis_pairs": int(num_parenthesis_pairs)},
-    )
-
-    adapter_spec = AdapterSpec(
-        method=ADAPT_GENERATION,
-        instructions="Please complete the rest of the following Dyck sequences, "
-        "making sure that the parentheses are closed properly.\n",
-        input_prefix="Input: ",
-        input_suffix="",
-        output_prefix="",  # Note: the instance output has a leading space
-        output_suffix="",
-        temperature=0.0,
-        max_train_instances=3,  # Determined by looking at average length of examples to see what fits
-        stop_sequences=["\n"],
-        max_tokens=5,  # answers are generally at most 1 token due to multiple-choice
-        num_outputs=1,
-    )
-
-    return RunSpec(
-        name=f"dyck_language_np={int(num_parenthesis_pairs)}",
-        scenario_spec=scenario_spec,
-        adapter_spec=adapter_spec,
-        metric_specs=get_basic_metric_specs({"names": ["exact_match_indicator"]}) + get_generative_harms_metric_specs(),
-        groups=["dyck_language"],
-    )
-
-
-def get_legal_support_spec(method: str = ADAPT_MULTIPLE_CHOICE_JOINT) -> RunSpec:
-    scenario_spec = ScenarioSpec(class_name="benchmark.scenarios.legal_support_scenario.LegalSupportScenario", args={})
-
-<<<<<<< HEAD
-    return RunSpec(
-        name="legal_support",
-        scenario_spec=scenario_spec,
-        adapter_spec=get_multiple_choice_adapter_spec(
-            "Which statement best supports the passage?",
-            "Passage",
-            "Answer",
-            max_train_instances=3,  # We use 3 because these samples tend to be a bit longer
-        ),
-        metric_specs=get_basic_metric_specs({"names": ["exact_match", "quasi_exact_match"]}),
-=======
-    if method == ADAPT_MULTIPLE_CHOICE_JOINT:
-        adapter_spec = AdapterSpec(
-            method=method,
-            instructions="Which statement best supports the passage?",
-            input_prefix="Passage: ",
-            output_prefix="\nAnswer: ",
-            model="openai/davinci",
-            temperature=0.0,
-            max_train_instances=3,  # We use 3 because these samples tend to be a bit longer
-            max_eval_instances=SIMPLE_METRIC_MAX_EVAL_INSTANCES,
-            num_outputs=1,
-            stop_sequences=["\n"],
-        )
-        metric_specs = get_basic_metric_specs({"names": ["exact_match", "quasi_exact_match"]})
-    elif method in {ADAPT_MULTIPLE_CHOICE_SEPARATE_ORIGINAL, ADAPT_MULTIPLE_CHOICE_SEPARATE_CALIBRATED}:
-        adapter_spec = get_multiple_choice_separate_adapter_spec(method)
-        metric_specs = get_basic_metric_specs({"names": []})
-    else:
-        raise ValueError(f"Invalid adaptation method: {method}")
-
-    return RunSpec(
-        name="legal_support",
-        scenario_spec=scenario_spec,
-        adapter_spec=adapter_spec,
-        metric_specs=metric_specs,
->>>>>>> fb6efd7e
         groups=["legal_support"],
     )
 
