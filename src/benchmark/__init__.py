--- conflicted
+++ resolved
@@ -9,12 +9,9 @@
 from . import lpm_scenario  # noqa
 from . import copyright_scenario  # noqa
 from . import boolq_scenario  # noqa
-<<<<<<< HEAD
 from . import lsat_qa_scenario  # noqa
-=======
 from . import babi_qa_scenario  # noqa
 from . import narrativeqa_scenario  # noqa
->>>>>>> 413a72d9
 from . import raft_scenario  # noqa
 
 from . import basic_metrics  # noqa
