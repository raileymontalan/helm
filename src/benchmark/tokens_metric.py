from typing import List, Dict

from benchmark.tokenizer.tokenizer_factory import TokenizerFactory
from common.request import Request
from .adapter import ScenarioState
from .metrics.tokens.auto_token_cost_estimator import AutoTokenCostEstimator
from .metric import Metric, MetricResult, PerInstanceStatsKey
from .metric_name import MetricName
from .metric_service import MetricService
from .scenario import Instance
from .statistic import Stat, merge_stat
from .tokenizer.tokenizer_factory import TokenizerFactory


class TokensMetric(Metric):
    """
    Estimates the total number of tokens that will be used based on the requests.
    """

    def __init__(self):
        self.token_cost_estimator = AutoTokenCostEstimator()

    def evaluate(
        self, scenario_state: ScenarioState, metric_service: MetricService, eval_cache_path: str
    ) -> MetricResult:
        """
        Add up all the estimated number of tokens used for each request.
        """

        def merge_stat_helper(stat: Stat, instance: Instance):
<<<<<<< HEAD
            """Merges stat to `stats` and `per_instance_stats` dictionaries."""
=======
            """Merges "stat" to `stats` and `per_instance_stats` dictionaries."""
>>>>>>> 47b43ec7
            merge_stat(stats, stat)
            # Call take_mean to make a copy of the stat, so that merge_stat updates do
            # not change what is in per_instance_stats.
            per_instance_stats[PerInstanceStatsKey(instance, 0)] = [stat.take_mean()]

        per_instance_stats: Dict[PerInstanceStatsKey, List[Stat]] = {}
        stats: Dict[MetricName, Stat] = {}

        for request_state in scenario_state.request_states:
            request: Request = request_state.request
            instance: Instance = request_state.instance

            # Estimated cost in terms of number of tokens
            estimate_num_tokens_cost: int = self.token_cost_estimator.estimate_tokens(request, metric_service)
            stat = Stat(MetricName("estimated_num_tokens_cost")).add(estimate_num_tokens_cost)
            merge_stat_helper(stat, instance)

            # Number of tokens in the prompt
            num_prompt_tokens: int = TokenizerFactory.get_tokenizer(request.model, metric_service).tokenize_and_count(
                text=request.prompt
            )
            stat = Stat(MetricName("num_prompt_tokens")).add(num_prompt_tokens)
            merge_stat_helper(stat, instance)

            # Maximum number of tokens in the completions
            stat = Stat(MetricName("max_num_output_tokens")).add(request.num_completions * request.max_tokens)
            merge_stat_helper(stat, instance)

        merge_stat(stats, Stat(MetricName("num_requests")).add(len(scenario_state.request_states)))
        return MetricResult(list(stats.values()), per_instance_stats)<|MERGE_RESOLUTION|>--- conflicted
+++ resolved
@@ -1,6 +1,5 @@
 from typing import List, Dict
 
-from benchmark.tokenizer.tokenizer_factory import TokenizerFactory
 from common.request import Request
 from .adapter import ScenarioState
 from .metrics.tokens.auto_token_cost_estimator import AutoTokenCostEstimator
@@ -28,11 +27,7 @@
         """
 
         def merge_stat_helper(stat: Stat, instance: Instance):
-<<<<<<< HEAD
-            """Merges stat to `stats` and `per_instance_stats` dictionaries."""
-=======
             """Merges "stat" to `stats` and `per_instance_stats` dictionaries."""
->>>>>>> 47b43ec7
             merge_stat(stats, stat)
             # Call take_mean to make a copy of the stat, so that merge_stat updates do
             # not change what is in per_instance_stats.
