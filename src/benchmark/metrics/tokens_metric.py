--- conflicted
+++ resolved
@@ -34,6 +34,9 @@
         num_prompt_tokens: int = window_service.get_num_tokens(text=request.prompt)
         stats.append(Stat(MetricName("num_prompt_tokens")).add(num_prompt_tokens))
 
+        # Number of characters in the prompt
+        stats.append(Stat(MetricName("num_prompt_characters")).add(len(request.prompt)))
+
         # Maximum number of tokens in the completions
         # TODO: this is an overestimate since stop sequences can cause early termination.
         stats.append(Stat(MetricName("max_num_output_tokens")).add(request.num_completions * request.max_tokens))
@@ -69,35 +72,9 @@
 
         # Aggregate
         stats: Dict[MetricName, Stat] = {}
-<<<<<<< HEAD
-
-        for request_state in tqdm(scenario_state.request_states):
-            request: Request = request_state.request
-            instance: Instance = request_state.instance
-
-            # Estimated cost in terms of number of tokens
-            estimate_num_tokens_cost: int = self.token_cost_estimator.estimate_tokens(request, metric_service)
-            stat = Stat(MetricName("estimated_num_tokens_cost")).add(estimate_num_tokens_cost)
-            merge_stat_helper(stat, instance)
-
-            # Number of tokens in the prompt
-            window_service: WindowService = WindowServiceFactory.get_window_service(request.model, metric_service)
-            num_prompt_tokens: int = window_service.get_num_tokens(text=request.prompt)
-            stat = Stat(MetricName("num_prompt_tokens")).add(num_prompt_tokens)
-            merge_stat_helper(stat, instance)
-
-            # Number of characters in the prompt
-            stat = Stat(MetricName("num_prompt_characters")).add(len(request.prompt))
-            merge_stat_helper(stat, instance)
-
-            # Maximum number of tokens in the completions
-            stat = Stat(MetricName("max_num_output_tokens")).add(request.num_completions * request.max_tokens)
-            merge_stat_helper(stat, instance)
-=======
         for instance_stats in results:
             for stat in instance_stats:
                 merge_stat(stats, stat)
->>>>>>> ae0b1242
 
         merge_stat(stats, Stat(MetricName("num_requests")).add(len(scenario_state.request_states)))
 
