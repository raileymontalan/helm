from typing import List, Callable, Optional

from common.general import format_tags
from common.statistic import Stat
from .adapter import AdapterSpec, RequestState
from .metric import Metric
from .metric_service import MetricService
<<<<<<< HEAD
from nltk.metrics.scores import f_measure
=======
from proxy.tokenizer.auto_token_counter import AutoTokenCounter
from proxy.tokenizer.token_counter import TokenCounter
>>>>>>> 1f5aae13


def exact_match(gold: str, pred: str) -> float:
    return 1 if gold == pred else 0


def f1_score(gold: str, pred: str) -> float:
    return f_measure(set(gold.split()), set(pred.split()), alpha=0.5)


def get_num_bytes(text: str) -> int:
    """Compute the byte length of the input string"""
    return len(bytes(text, encoding="utf-8"))


def iou_set_match(gold: str, pred: str) -> float:
    """Compute the intersection over union of the gold and pred sets"""
    pred = pred.split("\n")[0]
    if gold == "Nothing.":
        return float(pred == "Nothing.")
    pred = pred.replace(".", "")
    gold = gold.replace(".", "")
    gold_set = set(gold.split(" is ")[-1].split(" and "))
    pred_set = set(pred.split(" is ")[-1].split(" and "))
    return len(gold_set.intersection(pred_set)) / len(gold_set.union(pred_set))


def exact_set_match(gold: str, pred: str) -> float:
    """Compute whether the sets generated exactly match"""
    pred = pred.split("\n")[0]
    if gold == "Nothing.":
        return float(pred == "Nothing.")
    pred = pred.replace(".", "")
    gold = gold.replace(".", "")
    gold_set = set(gold.split(" is ")[-1].split(" and "))
    pred_set = set(pred.split(" is ")[-1].split(" and "))
    return float(gold_set == pred_set)


class BasicMetric(Metric):
    """
    Defines basic metrics which don't require domain knowledge.  This should be
    fairly comprehensive already and we should try to use this as much as possible.
    If we need a different variant, try to generalize this or factor things out.
    It's possible we don't need to subclass this.
    `names` is a list of optional metrics to be specified by the user. Currently only `exact_match` is supported.
    """

    def __init__(self, names: List[str], group_tags: Optional[List[str]] = None):
        self.names: List[str] = names
        self.group_tags: List[str] = group_tags if group_tags else []
        self.token_counter: TokenCounter = AutoTokenCounter()

    def compute_reference_metrics(
        self, adapter_spec: AdapterSpec, request_state: RequestState, metric_service: MetricService
    ) -> List[Stat]:
        """
        Setup:
        - Gold (correct references): G1 ... Gm
        - Predictions (completions): P1 ... Pk

        For each pair (G, P), we can define a ${score} (e.g., exact match, F1, BLEU).

        We define the following stats:
        - ${score}: max_i score(Gi, P1)
        - ${score}@k: max_{i,j} score(Gi, Pj)
        """

        def compute_metrics_helper(
            name: str, score_func: Callable[[str, str], float], tag: Optional[str] = None
        ) -> List[Stat]:
            score_1 = max(score_func(gold, preds[0]) for gold in golds)
            score_k = max(score_func(gold, pred) for gold in golds for pred in preds)

            group: str = format_tags([tag]) if tag else ""
            # TODO: clean this up once we have MetricNames
            #       https://github.com/stanford-crfm/benchmarking/issues/125
            return [
                Stat(f"{group + '_' if group else ''}{name}").add(score_1),
                Stat(f"{group + '_' if group else ''}{name}@{adapter_spec.num_outputs}").add(score_k),
            ]

        # maps each string metric name to its associated function
        metric_fn_mapping = {
            "exact_match": exact_match,
            "exact_set_match": exact_set_match,
            "iou_set_match": iou_set_match,
            "f1_score": f1_score,
        }

        reference_metrics = []
        for metric_name in self.names:
            if metric_name in metric_fn_mapping:
                # Gold outputs
                golds = [reference.output for reference in request_state.instance.references if reference.is_correct]
                assert len(golds) > 0

                # Predicted outputs
                assert request_state.result is not None
                # TODO: Sort the predictions, or take them from the top tokens of the first completion
                #       https://github.com/stanford-crfm/benchmarking/issues/42
                preds = [completion.text.strip() for completion in request_state.result.completions]

                # Apply mapping if exists (e.g., for multiple-choice questions A -> Boston, B -> New York)
                if request_state.output_mapping is not None:
                    preds = [request_state.output_mapping.get(pred) for pred in preds]
                reference_metrics.extend(compute_metrics_helper(metric_name, metric_fn_mapping[metric_name]))

                for group_tag in self.group_tags:
                    if group_tag in request_state.instance.tags:
                        reference_metrics.extend(
                            compute_metrics_helper(metric_name, metric_fn_mapping[metric_name], group_tag)
                        )
            else:
                raise NameError(f"{metric_name} is not in the list of metric functions.")
        return reference_metrics

    def compute_runtime_metrics(
        self, adapter_spec: AdapterSpec, request_state: RequestState, metric_service: MetricService
    ) -> List[Stat]:
        """Compute per-token normalized runtime"""
        assert request_state.result is not None

        runtime: float = request_state.result.request_time

        # Compute total number of tokens across completions
        num_tokens: int = sum([len(sequence.tokens) for sequence in request_state.result.completions])
        # Account for the tokens in prompt as well if echo_prompt is False
        if not request_state.request.echo_prompt:
            num_tokens_in_prompt: int = self.token_counter.tokenize_and_count(
                model=request_state.request.model, text=request_state.request.prompt
            )
            num_tokens += num_tokens_in_prompt

        return [Stat("runtime").add(runtime), Stat("normalized_runtime").add(runtime / num_tokens)]

    def compute_language_modeling_metrics(
        self, adapter_spec: AdapterSpec, request_state: RequestState, metric_service: MetricService
    ) -> List[Stat]:
        """Compute the logprob and normalization factors for the first completion"""
        assert request_state.result is not None
        sequence = request_state.result.completions[0]
        logprob, num_tokens, num_bytes = sequence.logprob, len(sequence.tokens), get_num_bytes(sequence.text)

        # Ignore the conditioning prefix
        conditioning_prefix_length = 0
        conditioning_prefix_tokens = []
        for token in sequence.tokens:
            if conditioning_prefix_length >= len(adapter_spec.conditioning_prefix):
                break
            conditioning_prefix_tokens.append(token)
            conditioning_prefix_length += len(token.text)
        assert "".join([token.text for token in conditioning_prefix_tokens]) == adapter_spec.conditioning_prefix

        logprob -= sum(token.logprob for token in conditioning_prefix_tokens)
        num_tokens -= len(conditioning_prefix_tokens)
        num_bytes -= get_num_bytes(adapter_spec.conditioning_prefix)

        return [Stat("logprob").add(logprob), Stat("num_tokens").add(num_tokens), Stat("num_bytes").add(num_bytes)]

    def evaluate_generation(
        self, adapter_spec: AdapterSpec, request_state: RequestState, metric_service: MetricService
    ) -> List[Stat]:
        """Compute the reference metrics and language modeling metrics"""
        metrics = []
        if len(request_state.instance.references) > 0:
            metrics.extend(self.compute_reference_metrics(adapter_spec, request_state, metric_service))

        metrics.extend(self.compute_language_modeling_metrics(adapter_spec, request_state, metric_service))
        metrics.extend(self.compute_runtime_metrics(adapter_spec, request_state, metric_service))

        # Future: add F1, BLEU, etc.
        # TODO: pass in arguments to `BasicMetric`
        #       https://github.com/stanford-crfm/benchmarking/issues/44

        return metrics

    def evaluate_references(
        self, adapter_spec: AdapterSpec, reference_request_states: List[RequestState], metric_service: MetricService
    ) -> List[Stat]:
        """
        Setup: for each reference, we have a model score (log probability) and whether it's correct.
        We define the following metrics:
        - correct_rank: if we sort references by their logprobs, what is the ranking of the first correct reference.
        """
        # TODO: https://github.com/stanford-crfm/benchmarking/issues/45
        return []<|MERGE_RESOLUTION|>--- conflicted
+++ resolved
@@ -5,12 +5,9 @@
 from .adapter import AdapterSpec, RequestState
 from .metric import Metric
 from .metric_service import MetricService
-<<<<<<< HEAD
-from nltk.metrics.scores import f_measure
-=======
 from proxy.tokenizer.auto_token_counter import AutoTokenCounter
 from proxy.tokenizer.token_counter import TokenCounter
->>>>>>> 1f5aae13
+from nltk.metrics.scores import f_measure
 
 
 def exact_match(gold: str, pred: str) -> float:
@@ -18,7 +15,7 @@
 
 
 def f1_score(gold: str, pred: str) -> float:
-    return f_measure(set(gold.split()), set(pred.split()), alpha=0.5)
+    return f_measure(set(gold.split()), set(pred.split()))
 
 
 def get_num_bytes(text: str) -> int:
