from dataclasses import replace
from typing import List, Callable, Optional, Dict, Tuple, cast
from urllib.parse import unquote
from functools import partial

import json
import re
import string
import nltk
from nltk.metrics.scores import f_measure
from nltk.tokenize import word_tokenize
from nltk.translate.bleu_score import sentence_bleu
import numpy as np
from rouge_score import rouge_scorer

from common.request import Token
from common.statistic import Stat
from . import code_metrics_helper
from proxy.tokenizer.tokenizer import Tokenizer
from proxy.tokenizer.tokenizer_factory import TokenizerFactory
from .augmentations.perturbation_description import PerturbationDescription
from .adapter import AdapterSpec, RequestState, ADAPT_LANGUAGE_MODELING
from .math_scenario import is_equiv
from .metric import Metric
from .metric_name import MetricName
from .metric_service import MetricService
from .code_scenario import CodeReference
from .tokenizer_service import TokenizerService


try:
    nltk.data.find("tokenizers/punkt")
except LookupError:
    nltk.download("punkt")  # Required for rouge

INFERENCE_EFFICIENCY_JSON_FILEPATH = "src/benchmark/static/inference_efficiency.json"
TRAINING_EFFICIENCY_JSON_FILEPATH = "src/benchmark/static/training_efficiency.json"


def pass_at_k_estimator(n: int, c: int, k: int) -> float:
    """Calculates 1 - comb(n - c, k) / comb(n, k).

    Numerically stable version defined in
        https://arxiv.org/pdf/2107.03374.pdf
    """
    if n - c < k:
        return 1.0
    return 1.0 - np.prod(1.0 - k / np.arange(n - c + 1, n + 1))


def exact_match(gold: str, pred: str) -> float:
    return 1 if gold == pred else 0


def exact_match_indicator(gold: str, pred: str) -> float:
    """
    Exact match, allowing for some preceding context.
    For example, the following two answers are considered matching:
    - Because of x and y, the answer is ## <answer>
    - Given reasons y and z, the answer is ## <answer>
    While the following is considered different from the earlier two
    - Given reasons x and a, the answer is ## <other answer>
    """
    indicator: str = "#"
    pred = pred.split(indicator)[-1].strip()
    gold = gold.split(indicator)[-1].strip()
    return exact_match(gold, pred)


def get_num_bytes(tokens: List[Token]) -> int:
    """
    Compute the byte length of the input tokens. For a UTF-8 string token, we use byte() to convert
    it to bytes; for byte tokens, we directly count the number of bytes in the token.

    Examples: ["bytes:\x99", "Hello", ' world', "bytes:\xe2\x80"] => 1 + 5 + 6 + 2 = 14

    The function is adapted from src/proxy/static/index.js: constructTokenGroups()
    """
    num_bytes = 0
    for token in tokens:
        if token.text.startswith("bytes:"):
            num_bytes += token.text.count("\\x")
        else:
            num_bytes += len(bytes(token.text, encoding="utf-8"))
    return num_bytes


def convert_tokens_to_text(tokens: List[Token]) -> List[Dict]:
    """
    Convert tokens to strings. This function is especially useful when tokens include byte tokens.

    Example: ["<|endoftext|>", "bytes:\\xe2\\x80", "bytes:\\x99", "Hello", " world", "bytes:\\xe2\\x80",
        "bytes:\\x99", "<|endoftext|>"] => ["<|endoftext|>", "’", "Hello", " world", "’", "<|endoftext|>"]

    The function is adapted from src/proxy/static/index.js: constructTokenGroups()
    """
    groups = []
    i = 0
    while i < len(tokens):
        # Aggregate consecutive tokens while they're "bytes:..."
        group: Dict = {"tokens": []}
        if tokens[i].text.startswith("bytes:"):
            bytestring = ""
            while i < len(tokens) and tokens[i].text.startswith("bytes:"):
                group["tokens"].append(tokens[i])
                # Extract part after : (e.g., \xe2\x80)
                bytestring += tokens[i].text.split(":")[1]
                i += 1
            # Convert to encoded URI (e.g., %e2%80%99) and decode
            group["text"] = unquote(bytestring.replace("\\x", "%"))
        else:
            group["tokens"].append(tokens[i])
            group["text"] = tokens[i].text
            i += 1
        groups.append(group)
    return groups


# TODO should we be normalizing everything this way? (e.g., iou_set_match)
def normalize_text(text: str) -> str:
    """Lower text and remove punctuation, articles and extra whitespace.
     Copied from the [QuAC](http://quac.ai/) evaluation script found at
     https://s3.amazonaws.com/my89public/quac/scorer.py"""

    def remove_articles(text: str) -> str:
        return re.sub(r"\b(a|an|the)\b", " ", text)

    def white_space_fix(text: str) -> str:
        return " ".join(text.split())

    def remove_punc(text: str) -> str:
        exclude = set(string.punctuation)
        return "".join(ch for ch in text if ch not in exclude)

    def lower(text: str) -> str:
        return text.lower()

    return white_space_fix(remove_articles(remove_punc(lower(text))))


def f1_score(gold: str, pred: str) -> float:
    ret = f_measure(set(normalize_text(gold).split()), set(normalize_text(pred).split()))
    if ret is None:  # answer is the empty string after normalizing
        return 0.0

    return ret


def rouge_score(gold: str, pred: str, rouge_type: str, scorer: rouge_scorer.RougeScorer) -> float:
    scores = scorer.score(gold, pred)
    return scores[rouge_type].fmeasure


def get_rouge_function(rouge_type: str) -> Callable[[str, str], float]:
    scorer = rouge_scorer.RougeScorer([rouge_type], use_stemmer=True)
    return partial(rouge_score, scorer=scorer, rouge_type=rouge_type)


def bleu_1(gold: str, pred: str) -> float:
    return sentence_bleu([word_tokenize(gold)], word_tokenize(pred), weights=(1, 0, 0, 0))


def bleu_4(gold: str, pred: str) -> float:
    return sentence_bleu([word_tokenize(gold)], word_tokenize(pred), weights=(0, 0, 0, 1))


def iou_set_match(gold: str, pred: str) -> float:
    """Compute the intersection over union of the gold and pred sets"""
    pred = pred.split("\n")[0]
    gold_text = gold
    if gold_text == "Nothing.":
        return float(pred == "Nothing.")
    pred = pred.replace(".", "")
    gold_text = gold_text.replace(".", "")
    gold_set = set(gold_text.split(" is ")[-1].split(" and "))
    pred_set = set(pred.split(" is ")[-1].split(" and "))
    return len(gold_set.intersection(pred_set)) / len(gold_set.union(pred_set))


def exact_set_match(gold: str, pred: str) -> float:
    """Compute whether the sets generated exactly match"""
    pred = pred.split("\n")[0]
    gold_text = gold
    if gold_text == "Nothing.":
        return float(pred == "Nothing.")
    pred = pred.replace(".", "")
    gold_text = gold_text.replace(".", "")
    gold_set = set(gold_text.split(" is ")[-1].split(" and "))
    pred_set = set(pred.split(" is ")[-1].split(" and "))
    return float(gold_set == pred_set)


def code_eval(gold: Tuple[str, Optional[Dict]], pred: str) -> float:
    """Evaluate Code Correctness on test examples."""
    assert gold[1] is not None  # gold[1]["canonical_solution"]
    # Warning: will execute machine generated code; need to sandbox before executing
    return float(code_metrics_helper.check_correctness(gold[1], pred, 3.0)["passed"])  # type: ignore


class BasicMetric(Metric):
    """
    Defines basic metrics which don't require domain knowledge.  This should be
    fairly comprehensive already, and we should try to use this as much as possible.
    If we need a different variant, try to generalize this or factor things out.
    It's possible we don't need to subclass this.
    `names` is a list of optional metrics to be specified by the user. Currently only `exact_match` is supported.
    """

    def __init__(self, names: List[str]):
        self.names: List[str] = names

    def compute_reference_metrics(
        self, adapter_spec: AdapterSpec, request_state: RequestState, metric_service: MetricService
    ) -> List[Stat]:
        """
        Setup:
        - Gold (correct references): G1 ... Gm
        - Predictions (completions): P1 ... Pk

        For each pair (G, P), we can define a ${score} (e.g., exact match, F1, BLEU).

        We define the following stats:
        - ${score}: max_i score(Gi, P1)
        - ${score}@k: max_{i,j} score(Gi, Pj)
        """

        def compute_metrics_helper(name: MetricName, score_func: Callable, group: Optional[str] = None,) -> List[Stat]:
            if name.name == "pass":  # Calculate pass@k for HumanEval from CodeScenario.
                score_func = cast(Callable[[Tuple[str, Optional[Dict]], str], float], score_func)  # Make mypy happy.
                code_golds = cast(List[CodeReference], golds)
                results = [score_func((gold.output, gold.test_cases), pred) for gold in code_golds for pred in preds]
                _len, _sum = len(results), int(sum(results))  # Cast to int to make type match.
                score_1 = pass_at_k_estimator(_len, _sum, 1)
                score_k = pass_at_k_estimator(_len, _sum, adapter_spec.num_outputs)
            elif name.name == "code_eval_acc":
                score_func = cast(Callable[[Tuple[str, Optional[Dict]], str], float], score_func)  # Make mypy happy.
                code_golds = cast(List[CodeReference], golds)
                score_1 = max(score_func((gold.output, gold.test_cases), preds[0]) for gold in code_golds)
                score_k = max(score_func((gold.output, gold.test_cases), pred) for gold in code_golds for pred in preds)
            else:
                score_func = cast(Callable[[str, str], float], score_func)  # Make mypy happy.
                score_1 = max(score_func(gold.output, preds[0]) for gold in golds)
                score_k = max(score_func(gold.output, pred) for gold in golds for pred in preds)

            return [
                Stat(name).add(score_1),
                Stat(replace(name, k=adapter_spec.num_outputs)).add(score_k),
            ]

        # maps each string metric name to its associated function
        metric_fn_mapping: Dict[str, Callable] = {
            "exact_match": exact_match,
            "exact_match_indicator": exact_match_indicator,
            "exact_set_match": exact_set_match,
            "iou_set_match": iou_set_match,
<<<<<<< HEAD
            "math_equiv": is_equiv,
=======
            "code_eval_acc": code_eval,
            "pass": code_eval,
>>>>>>> d44cbaa1
            "f1_score": f1_score,
            "rouge-1": get_rouge_function("rouge1"),
            "rouge-2": get_rouge_function("rouge2"),
            "rouge-l": get_rouge_function("rougeL"),
            "bleu_1": bleu_1,
            "bleu_4": bleu_4,
        }

        reference_metrics = []
        for metric_name in self.names:
            if metric_name in metric_fn_mapping:
                # Gold outputs
                golds = [reference for reference in request_state.instance.references if reference.is_correct]
                assert len(golds) > 0

                # Predicted outputs
                assert request_state.result is not None
                # TODO: Sort the predictions, or take them from the top tokens of the first completion
                #       https://github.com/stanford-crfm/benchmarking/issues/42
                preds = [completion.text.strip() for completion in request_state.result.completions]

                # Apply mapping if exists (e.g., for multiple-choice questions A -> Boston, B -> New York)
                if request_state.output_mapping is not None:
                    preds = [request_state.output_mapping.get(pred) for pred in preds]
                reference_metrics.extend(
                    compute_metrics_helper(MetricName(metric_name), metric_fn_mapping[metric_name])
                )

                perturbation: Optional[PerturbationDescription] = request_state.instance.perturbation
                if perturbation:
                    reference_metrics.extend(
                        compute_metrics_helper(
                            MetricName(metric_name, perturbation=perturbation), metric_fn_mapping[metric_name]
                        )
                    )
            else:
                raise NameError(f"{metric_name} is not in the list of metric functions.")
        return reference_metrics

    def compute_efficiency_metrics(
        self, adapter_spec: AdapterSpec, request_state: RequestState, metric_service: MetricService
    ) -> List[Stat]:
        """Compute efficiency metrics for both inference and training.
        For inference, we record both the actual runtime and an estimated idealized runtime
        for the given request with an optimized software implementation run on an A100 GPU,
        taking into account both the number of tokens in the prompt of the request, and the
        number of generated output tokens.
        For training, we report the estimated total metric tons of CO2 emitted to train the
        model. This is the same for each request."""
        assert request_state.result is not None
        # Compute efficiency metrics for inference.
        runtime: float = request_state.result.request_time

        # Compute total number of input and output tokens (in first sequence).
        # Fetch the right `Tokenizer` depending on the model defined in `AdapterSpec`
        # and calculate the number of tokens in the prompt.
        tokenizer_service: TokenizerService = metric_service
        tokenizer: Tokenizer = TokenizerFactory.get_tokenizer(adapter_spec.model, tokenizer_service)
        num_tokens_in_prompt: int = tokenizer.tokenize_and_count(request_state.request.prompt)

        sequence = request_state.result.completions[0]
        num_output_tokens: int = len(sequence.tokens)
        # Don't include prompt in number of generated tokens (e.g., for language modeling).
        if request_state.request.echo_prompt:
            num_output_tokens -= num_tokens_in_prompt
        assert num_output_tokens >= 0

        # The `inference_efficiency.json` file contains a `runtime_per_output_token` value
        # (the estimated runtime of generating one output token) and a
        # `runtime_for_input_tokens` dict (a mapping from various num_input_token values to
        # the estimated runtime of processing that many input tokens).
        # For example:
        # "openai/davinci": {
        #   "runtime_per_output_token": 0.08002311153903935,
        #   "runtime_for_input_tokens": {
        #     "1": 0.01592031502388136,
        #     "16": 0.01764758775115406,
        #     "32": 0.020374860478426838,
        #     ...
        #
        # These runtimes are generated by initializing Megatron with a model of the right
        # size, obtaining end-to-end generation times for different numbers of input
        # and output tokens, and then fitting a linear regression model to the
        # runtimes (slope is the runtime_per_output_token, processing time for generating
        # one token is the runtime_per_input_tokens for the corresponding num_input_tokens
        # value). Profiling code and logs, and code to fit the regression model is available
        # here: https://github.com/stanford-crfm/benchmarking_efficiency.
        with open(INFERENCE_EFFICIENCY_JSON_FILEPATH, "r") as f:
            inference_efficiency_dict = json.load(f)
        assert request_state.request.model in inference_efficiency_dict
        inference_efficiency_dict_for_model = inference_efficiency_dict[request_state.request.model]
        runtime_per_output_token: float = inference_efficiency_dict_for_model["runtime_per_output_token"]
        raw_runtimes_for_input_tokens: Dict[str, float] = inference_efficiency_dict_for_model[
            "runtime_for_input_tokens"
        ]
        runtimes_for_input_tokens: Dict[int, float] = {int(k): v for (k, v) in raw_runtimes_for_input_tokens.items()}
        runtime_for_input_tokens = None
        # Find the smallest num_input_tokens larger than the number of tokens in the given prompt.
        for num_input_tokens in sorted(runtimes_for_input_tokens.keys()):
            if num_tokens_in_prompt <= num_input_tokens:
                runtime_for_input_tokens = runtimes_for_input_tokens[num_input_tokens]
                break
        assert runtime_for_input_tokens is not None

        # Idealized runtime is sum of the runtime of encoding the input tokens, and the
        # runtime of generating `num_output_tokens` (`runtime_per_output_token` * (`num_output_tokens` - 1))
        # if number of output tokens is greater than 0, otherwise just `runtime_for_input_tokens`.
        idealized_runtime: float = runtime_for_input_tokens
        if num_output_tokens > 0:
            idealized_runtime += runtime_per_output_token * (num_output_tokens - 1)

        # Compute efficiency metrics for training.

        # We use estimated emitted CO2 during training (in tons of CO2) as a proxy metric
        # for training efficiency. We use reported metrics where applicable, otherwise
        # we estimate them from runtime information, type and number of hardware accelerators
        # used, region, etc.
        with open(TRAINING_EFFICIENCY_JSON_FILEPATH, "r") as f:
            training_efficiency_dict = json.load(f)
        assert request_state.request.model in training_efficiency_dict
        training_co2_cost: float = training_efficiency_dict[request_state.request.model]

        return [
            Stat(MetricName("num_tokens_in_prompt")).add(num_tokens_in_prompt),
            Stat(MetricName("inference_runtime")).add(runtime),
            Stat(MetricName("inference_idealized_runtime")).add(idealized_runtime),
            Stat(MetricName("inference_runtime_discrepancy")).add(runtime - idealized_runtime),
            Stat(MetricName("training_co2_cost")).add(training_co2_cost),
        ]

    def compute_language_modeling_metrics(
        self, adapter_spec: AdapterSpec, request_state: RequestState, metric_service: MetricService
    ) -> List[Stat]:
        """Compute the logprob and normalization factors for the first completion"""
        assert request_state.result is not None
        sequence = request_state.result.completions[0]

        # For LM, the prompt and the response should equal
        if adapter_spec.method == ADAPT_LANGUAGE_MODELING:
            assert (
                "".join([group["text"] for group in convert_tokens_to_text(sequence.tokens)])
                == request_state.request.prompt
            )

        pred_tokens = sequence.tokens[request_state.num_conditioning_tokens :]
        logprob, num_tokens, num_bytes = (
            sum(token.logprob for token in pred_tokens),
            len(pred_tokens),
            get_num_bytes(pred_tokens),
        )

        return [
            Stat(MetricName("logprob")).add(logprob),
            Stat(MetricName("num_tokens")).add(num_tokens),
            Stat(MetricName("num_bytes")).add(num_bytes),
        ]

    def evaluate_generation(
        self, adapter_spec: AdapterSpec, request_state: RequestState, metric_service: MetricService
    ) -> List[Stat]:
        """Compute the reference metrics and language modeling metrics"""
        metrics = []
        if len(request_state.instance.references) > 0:
            metrics.extend(self.compute_reference_metrics(adapter_spec, request_state, metric_service))

        metrics.extend(self.compute_language_modeling_metrics(adapter_spec, request_state, metric_service))
        metrics.extend(self.compute_efficiency_metrics(adapter_spec, request_state, metric_service))

        # Future: add F1, BLEU, etc.
        return metrics

    def evaluate_references(
        self, adapter_spec: AdapterSpec, reference_request_states: List[RequestState], metric_service: MetricService
    ) -> List[Stat]:
        """
        Setup: for each reference, we have a model score (log probability) and whether it's correct.
        We define the following metrics:
        - correct_rank: if we sort references by their logprobs, what is the ranking of the first correct reference.
        """
        # TODO: https://github.com/stanford-crfm/benchmarking/issues/45
        return []<|MERGE_RESOLUTION|>--- conflicted
+++ resolved
@@ -253,12 +253,9 @@
             "exact_match_indicator": exact_match_indicator,
             "exact_set_match": exact_set_match,
             "iou_set_match": iou_set_match,
-<<<<<<< HEAD
             "math_equiv": is_equiv,
-=======
             "code_eval_acc": code_eval,
             "pass": code_eval,
->>>>>>> d44cbaa1
             "f1_score": f1_score,
             "rouge-1": get_rouge_function("rouge1"),
             "rouge-2": get_rouge_function("rouge2"),
