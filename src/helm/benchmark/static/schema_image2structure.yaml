---
############################################################
# For backwards compatibility with older versions of HELM.
# TODO: Remove this after 2024-09-01.
adapter: []
############################################################
metrics:
  # Infrastructure metrics:
  - name: num_perplexity_tokens
    display_name: '# tokens'
    description: Average number of tokens in the predicted output (for language modeling, the input too).
  - name: num_bytes
    display_name: '# bytes'
    description: Average number of bytes in the predicted output (for language modeling, the input too).

  - name: num_references
    display_name: '# ref'
    description: Number of references.
  - name: num_train_trials
    display_name: '# trials'
    description: Number of trials, where in each trial we choose an independent, random set of training instances.
  - name: estimated_num_tokens_cost
    display_name: 'cost'
    description: An estimate of the number of tokens (including prompt and output completions) needed to perform the request.
  - name: num_prompt_tokens
    display_name: '# prompt tokens'
    description: Number of tokens in the prompt.
  - name: num_prompt_characters
    display_name: '# prompt chars'
    description: Number of characters in the prompt.
  - name: num_completion_tokens
    display_name: '# completion tokens'
    description: Actual number of completion tokens (over all completions).
  - name: num_output_tokens
    display_name: '# output tokens'
    description: Actual number of output tokens.
  - name: max_num_output_tokens
    display_name: 'Max output tokens'
    description: Maximum number of output tokens (overestimate since we might stop earlier due to stop sequences).
  - name: num_requests
    display_name: '# requests'
    description: Number of distinct API requests.
  - name: num_instances
    display_name: '# eval'
    description: Number of evaluation instances.
  - name: num_train_instances
    display_name: '# train'
    description: Number of training instances (e.g., in-context examples).
  - name: prompt_truncated
    display_name: truncated
    description: Fraction of instances where the prompt itself was truncated (implies that there were no in-context examples).
  - name: finish_reason_length
    display_name: finish b/c length
    description: Fraction of instances where the the output was terminated because of the max tokens limit.
  - name: finish_reason_stop
    display_name: finish b/c stop
    description: Fraction of instances where the the output was terminated because of the stop sequences.
  - name: finish_reason_endoftext
    display_name: finish b/c endoftext
    description: Fraction of instances where the the output was terminated because the end of text token was generated.
  - name: finish_reason_unknown
    display_name: finish b/c unknown
    description: Fraction of instances where the the output was terminated for unknown reasons.
  - name: num_completions
    display_name: '# completions'
    description: Number of completions.
  - name: predicted_index
    display_name: Predicted index
    description: Integer index of the reference (0, 1, ...) that was predicted by the model (for multiple-choice).

  # Vision Language metrics [text]:
  - name: edit_similarity
    display_name: Edit similarity (Levenshtein)
    short_display_name: Edit sim.
    lower_is_better: false
    description: Average Levenshtein edit similarity (1 - distance normalized by length of longer sequence) between model generation and reference.

  # Vision Language metrics [image]:
<<<<<<< HEAD
  - name: block_emd
    display_name: Block Earth Mover Distance
    short_display_name: Block-EMD
    description: Block Earth Mover Distance (EMD adapted to speed up calculations)
    lower_is_better: true
  - name: earth_mover_similarity
    display_name: Earth Mover Similarity
    short_display_name: EMS
    description: Earth Mover Similarity
    lower_is_better: false
  - name: earth_mover_similarity_white
    display_name: Earth Mover Similarity (against White)
    short_display_name: EMS (white)
    description: Earth Mover Similarity against white image
=======
  - name: earth_mover_similarity
    display_name: Earth Mover Similarity
    short_display_name: EMS
    description: Earth Mover Similarity (EMD adapted to speed up calculations)
>>>>>>> 2436fe9f
    lower_is_better: false
  - name: pixel_similarity
    display_name: Pixel Similarity
    short_display_name: PS
    description: Pixel Similarity between an image generated by the model and the target image.
    lower_is_better: false
  - name: compilation_success
    display_name: Compilation success
    description: Fraction of instances where the generated code compiles successfully.
    lower_is_better: false
  - name: fid_similarity
    display_name: FID similarity
    short_display_name: FID
    description: FID similarity (Fréchet Inception Distance) [(Heusel et al., 2017)](https://arxiv.org/abs/1706.08500) between an image generated by the model and the target image.
    lower_is_better: false

  # Accuracy metrics:
  - name: exact_match
    display_name: Exact match
    short_display_name: EM
    description: Fraction of instances that the predicted output matches a correct reference exactly.
    lower_is_better: false
  - name: quasi_exact_match
    display_name: Quasi-exact match
    short_display_name: EM
    description: Fraction of instances that the predicted output matches a correct reference up to light processing.
    lower_is_better: false
  - name: prefix_exact_match
    display_name: Prefix exact match
    short_display_name: PEM
    description: Fraction of instances that the predicted output matches the prefix of a correct reference exactly.
    lower_is_better: false
  - name: quasi_prefix_exact_match
    # TODO: should call this prefix_quasi_exact_match
    display_name: Prefix quasi-exact match
    short_display_name: PEM
    description: Fraction of instances that the predicted output matches the prefix of a correct reference up to light processing.
    lower_is_better: false

############################################################
perturbations:
  - name: robustness
    display_name: Robustness
    description: Computes worst case over different robustness perturbations (misspellings, formatting, contrast sets).

############################################################
metric_groups:
  - name: accuracy
    display_name: Compilation Rate and Earth Mover Similarity
    metrics:
      - name: earth_mover_similarity
        split: ${main_split}
      - name: compilation_success
        split: ${main_split}

  - name: accuracy_simple
    display_name: Earth Mover Similarity
    metrics:
      - name: earth_mover_similarity
        split: ${main_split}

  - name: compilation
    display_name: Compilation Rate
    metrics:
      - name: compilation_success
        split: ${main_split}

  - name: generation_image
    display_name: Generation (image)
    metrics:
      - name: pixel_similarity
        split: ${main_split}
      - name: compilation_success
        split: ${main_split}
      - name: fid_similarity
        split: ${main_split}
<<<<<<< HEAD
      - name: block_emd
        split: ${main_split}
=======
>>>>>>> 2436fe9f
      - name: earth_mover_similarity
        split: ${main_split}

  - name: generation_text
    display_name: Generation (text)
    metrics:
      - name: edit_similarity
        split: ${main_split}

############################################################
run_groups:
  - name: core_scenarios
    display_name: Image2Structure
    description: Scenarios for evaluating the ability of Vision-Language models to generate structured outputs from images.
    category: All scenarios
    subgroups:
      - image2latex
      - image2webpage
      - image2musicsheet

  - name: core_scenarios_by_difficulty
    display_name: Image2Structure by difficulty
    description: Scenarios for evaluating the ability of Vision-Language models to generate structured outputs from images. These scenarios are divided into easy, medium, and hard subsets based on some heuristics.
    category: All scenarios
    subgroups:
      - image2latex_easy
      - image2latex_medium
      - image2latex_hard
      - image2webpage_easy
      - image2webpage_medium
      - image2webpage_hard
      - image2musicsheet_easy
      - image2musicsheet_medium
      - image2musicsheet_hard

  - name: image2structure_real
    display_name: Image2Structure (Wild)
    description: Scenarios for evaluating the ability of Vision-Language models to generate structured outputs from images. These scenarios contain images that do not have a ground truth.
    category: All scenarios
    subgroups:
      - image2latex_real
      - image2webpage_real

  - name: image2latex
    display_name: Image2LaTeX
    description: The Image2LaTeX benchmark for converting images of mathematical equations, tables. algorithms and tikz to LaTeX.
    metric_groups:
      - accuracy
      - generation_image
      - generation_text
    environment:
      main_name: earth_mover_similarity
      main_split: valid
    taxonomy:
      task: image-to-text
      what: mathematical equations, tables, algorithms, tikz
      who: dataset authors
      when: "2024"
      language: English

  - name: image2latex_easy
    display_name: I2LaTeX (Easy)
    description: The 1/3 easiest examples of the Image2LaTeX benchmark according to a simple heuristic counting the number of characters in the ground truth LaTeX code.
    metric_groups:
      - accuracy_simple
      - compilation
      - generation_image
      - generation_text
    environment:
      main_name: earth_mover_similarity
      main_split: valid
    taxonomy:
      task: image-to-text
      what: mathematical equations, tables, algorithms, tikz
      who: dataset authors
      when: "2024"
      language: English

  - name: image2latex_medium
    display_name: I2LaTeX (Medium)
    description: The 1/3 examples with medium diffulty of the Image2LaTeX benchmark according to a simple heuristic counting the number of characters in the ground truth LaTeX code.
    metric_groups:
      - accuracy_simple
      - compilation
      - generation_image
      - generation_text
    environment:
      main_name: earth_mover_similarity
      main_split: valid
    taxonomy:
      task: image-to-text
      what: mathematical equations, tables, algorithms, tikz
      who: dataset authors
      when: "2024"
      language: English

  - name: image2latex_hard
    display_name: I2LaTeX (Hard)
    description: The 1/3 hardest examples of the Image2LaTeX benchmark according to a simple heuristic counting the number of characters in the ground truth LaTeX code.
    metric_groups:
      - accuracy_simple
      - compilation
      - generation_image
      - generation_text
    environment:
      main_name: earth_mover_similarity
      main_split: valid
    taxonomy:
      task: image-to-text
      what: mathematical equations, tables, algorithms, tikz
      who: dataset authors
      when: "2024"
      language: English

  - name: image2latex_real
    display_name: Image2LaTeX (Wild)
    description: Images of mathematical equations gathered from Wikipedia that do not have a LaTeX ground truth.
    metric_groups:
      - accuracy
      - generation_image
    environment:
      main_name: earth_mover_similarity
      main_split: valid
    taxonomy:
      task: image-to-text
      what: mathematical equations, tables, algorithms, tikz
      who: dataset authors
      when: "2024"
      language: English

  - name: image2webpage
    display_name: Image2webpage
    description: The Image2webpage benchmark for converting images of webpages to HTML/CSS/Javascript.
    metric_groups:
      - accuracy
      - generation_image
      - generation_text
    environment:
      main_name: earth_mover_similarity
      main_split: valid
    taxonomy:
      task: image-to-text
      what: css, html, javascript
      who: dataset authors
      when: "2024"
      language: English

  - name: image2webpage_easy
    display_name: I2webpage (Easy)
    description: The 1/3 easiest examples of the Image2webpage benchmark according to a simple heuristic counting the number of characters in the ground truth HTML/CSS/Javascript code.
    metric_groups:
      - accuracy_simple
      - compilation
      - generation_image
      - generation_text
    environment:
      main_name: earth_mover_similarity
      main_split: valid
    taxonomy:
      task: image-to-text
      what: css, html, javascript
      who: dataset authors
      when: "2024"
      language: English

  - name: image2webpage_medium
    display_name: I2webpage (Medium)
    description: The 1/3 examples with medium diffulty of the Image2webpage benchmark according to a simple heuristic counting the number of characters in the ground truth HTML/CSS/Javascript code.
    metric_groups:
      - accuracy_simple
      - compilation
      - generation_image
      - generation_text
    environment:
      main_name: earth_mover_similarity
      main_split: valid
    taxonomy:
      task: image-to-text
      what: css, html, javascript
      who: dataset authors
      when: "2024"
      language: English

  - name: image2webpage_hard
    display_name: I2webpage (Hard)
    description: The 1/3 hardest examples of the Image2webpage benchmark according to a simple heuristic counting the number of characters in the ground truth HTML/CSS/Javascript code.
    metric_groups:
      - accuracy_simple
      - compilation
      - generation_image
      - generation_text
    environment:
      main_name: earth_mover_similarity
      main_split: valid
    taxonomy:
      task: image-to-text
      what: css, html, javascript
      who: dataset authors
      when: "2024"
      language: English

  - name: image2webpage_real
    display_name: Image2webpage (Wild)
    description: Images of webpages gathered from the internet by taking sceenshots and so on that do not have a HTML/CSS/Javascript ground truth.
    metric_groups:
      - accuracy
      - generation_image
    environment:
      main_name: earth_mover_similarity
      main_split: valid
    taxonomy:
      task: image-to-text
      what: css, html, javascript
      who: dataset authors
      when: "2024"
      language: English

  - name: image2musicsheet
    display_name: Image2musicsheet
    description: The Image2musicsheet benchmark for converting images of music sheets to LilyPond.
    metric_groups:
      - accuracy
      - generation_image
    environment:
      main_name: earth_mover_similarity
      main_split: valid
    taxonomy:
      task: image-to-text
      what: music sheets
      who: dataset authors
      when: "2024"
      language: English

  - name: image2musicsheet_easy
    display_name: I2musicsheet (Easy)
    description: The 1/3 easiest examples of the Image2musicsheet benchmark according to a simple heuristic counting the number of black pixels in the target image.
    metric_groups:
      - accuracy_simple
      - compilation
      - generation_image
    environment:
      main_name: earth_mover_similarity
      main_split: valid
    taxonomy:
      task: image-to-text
      what: music sheets
      who: dataset authors
      when: "2024"
      language: English

  - name: image2musicsheet_medium
    display_name: I2musicsheet (Medium)
    description: The 1/3 examples with medium diffulty of the Image2musicsheet benchmark according to a simple heuristic counting the number of black pixels in the target image.
    metric_groups:
      - accuracy_simple
      - compilation
      - generation_image
    environment:
      main_name: earth_mover_similarity
      main_split: valid
    taxonomy:
      task: image-to-text
      what: music sheets
      who: dataset authors
      when: "2024"
      language: English

  - name: image2musicsheet_hard
    display_name: I2musicsheet (Hard)
    description: The 1/3 hardest examples of the Image2musicsheet benchmark according to a simple heuristic counting the number of black pixels in the target image.
    metric_groups:
      - accuracy_simple
      - compilation
      - generation_image
    environment:
      main_name: earth_mover_similarity
      main_split: valid
    taxonomy:
      task: image-to-text
      what: music sheets
      who: dataset authors
      when: "2024"
      language: English<|MERGE_RESOLUTION|>--- conflicted
+++ resolved
@@ -76,27 +76,10 @@
     description: Average Levenshtein edit similarity (1 - distance normalized by length of longer sequence) between model generation and reference.
 
   # Vision Language metrics [image]:
-<<<<<<< HEAD
-  - name: block_emd
-    display_name: Block Earth Mover Distance
-    short_display_name: Block-EMD
-    description: Block Earth Mover Distance (EMD adapted to speed up calculations)
-    lower_is_better: true
-  - name: earth_mover_similarity
-    display_name: Earth Mover Similarity
-    short_display_name: EMS
-    description: Earth Mover Similarity
-    lower_is_better: false
-  - name: earth_mover_similarity_white
-    display_name: Earth Mover Similarity (against White)
-    short_display_name: EMS (white)
-    description: Earth Mover Similarity against white image
-=======
   - name: earth_mover_similarity
     display_name: Earth Mover Similarity
     short_display_name: EMS
     description: Earth Mover Similarity (EMD adapted to speed up calculations)
->>>>>>> 2436fe9f
     lower_is_better: false
   - name: pixel_similarity
     display_name: Pixel Similarity
@@ -173,11 +156,6 @@
         split: ${main_split}
       - name: fid_similarity
         split: ${main_split}
-<<<<<<< HEAD
-      - name: block_emd
-        split: ${main_split}
-=======
->>>>>>> 2436fe9f
       - name: earth_mover_similarity
         split: ${main_split}
 
