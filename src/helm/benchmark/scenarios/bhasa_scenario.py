--- conflicted
+++ resolved
@@ -360,32 +360,11 @@
         Jawaban:
 
     Target completion:
-<<<<<<< HEAD
         <sentiment>
-=======
-        <sentiment> (<sentiment>:positive or negative or neutral)
->>>>>>> 8fdb5f9c
 
     @inproceedings{winata-etal-2023-nusax,
         title = "{N}usa{X}: Multilingual Parallel Sentiment Dataset for 10 {I}ndonesian Local Languages",
         author = "Winata, Genta Indra  and
-<<<<<<< HEAD
-            Aji, Alham Fikri  and
-            Cahyawijaya, Samuel  and
-            Mahendra, Rahmad  and
-            Koto, Fajri  and
-            Romadhony, Ade  and
-            Kurniawan, Kemal  and
-            Moeljadi, David  and
-            Prasojo, Radityo Eko  and
-            Fung, Pascale  and
-            Baldwin, Timothy  and
-            Lau, Jey Han  and
-            Sennrich, Rico  and
-            Ruder, Sebastian",
-        editor = "Vlachos, Andreas  and
-            Augenstein, Isabelle",
-=======
         Aji, Alham Fikri  and
         Cahyawijaya, Samuel  and
         Mahendra, Rahmad  and
@@ -401,7 +380,6 @@
         Ruder, Sebastian",
         editor = "Vlachos, Andreas  and
         Augenstein, Isabelle",
->>>>>>> 8fdb5f9c
         booktitle = "Proceedings of the 17th Conference of the European Chapter of the Association for Computational Linguistics",
         month = may,
         year = "2023",
@@ -688,7 +666,6 @@
 
     @inproceedings{doddapaneni-etal-2023-towards,
         title = "Towards Leaving No {I}ndic Language Behind: Building Monolingual Corpora, Benchmark and Models for {I}ndic Languages",
-<<<<<<< HEAD
         author = "Doddapaneni, Sumanth  and
             Aralikatte, Rahul  and
             Ramesh, Gowtham  and
@@ -699,10 +676,6 @@
         editor = "Rogers, Anna  and
             Boyd-Graber, Jordan  and
             Okazaki, Naoaki",
-=======
-        author = "Doddapaneni, Sumanth and Aralikatte, Rahul and Ramesh, Gowtham and Goyal, Shreya and Khapra, Mitesh M. and Kunchukuttan, Anoop and Kumar, Pratyush",
-        editor = "Rogers, Anna and Boyd-Graber, Jordan and Okazaki, Naoaki",
->>>>>>> 8fdb5f9c
         booktitle = "Proceedings of the 61st Annual Meeting of the Association for Computational Linguistics (Volume 1: Long Papers)",
         month = jul,
         year = "2023",
@@ -710,11 +683,7 @@
         publisher = "Association for Computational Linguistics",
         url = "https://aclanthology.org/2023.acl-long.693",
         doi = "10.18653/v1/2023.acl-long.693",
-<<<<<<< HEAD
         pages = "12402--12426",
-=======
-        pages = "12402--12426"
->>>>>>> 8fdb5f9c
     }
     """
 
