--- conflicted
+++ resolved
@@ -79,10 +79,6 @@
     # Metric names
     COMPILE_METRIC: str = "compilation_success"
     EARTH_MOVER_SIMILARITY = "earth_mover_similarity"
-<<<<<<< HEAD
-    EARTH_MOVER_SIMILARITY_WHITE = "earth_mover_similarity_white"
-=======
->>>>>>> 2436fe9f
     BLOCK_EMD: str = "block_emd"
     PIXEL_SIMILARITY: str = "pixel_similarity"
     SIFT_SIMILARITY: str = "sift_similarity"
@@ -113,12 +109,6 @@
             AnnotatedMetric(self.SIFT_SIMILARITY, sift_similarity, "image_np"),
             AnnotatedMetric(self.BLOCK_EMD, self.compute_block_emd_raw, "image_PIL"),  # Raw block-EMD
             AnnotatedMetric(
-<<<<<<< HEAD
-                self.EARTH_MOVER_SIMILARITY_WHITE, self.ems_white, "image_PIL"
-            ),  # Normalized block-EMD against white
-            AnnotatedMetric(
-=======
->>>>>>> 2436fe9f
                 self.EARTH_MOVER_SIMILARITY, self.ems, "image_PIL"
             ),  # Normalized block-EMD against black/white
             AnnotatedMetric(self.LPIPS_SIMILARITY, self.lpips_similarity, "image_PIL"),
@@ -427,61 +417,6 @@
         result = _edit_similarity(completion_tokens, truncated_reference_tokens)
         return result
 
-<<<<<<< HEAD
-    def ems_white(
-        self,
-        pred_image: Image.Image,
-        ref_image: Image.Image,
-        threshold_most_frequent_color: float = 0.5,
-        patch_size: Tuple[int, int] = (8, 8),
-        max_num_patches: int = 100,
-        weight_most_frequent_color: float = 0.001,
-        use_tqdm: bool = False,
-    ):
-        """Computes the block Earth Moving Distance (EMD). This attempts to
-        speed up EMD for images with huge areas by considering movement/transformatio
-        of blocks of pixels. The score is normalized against EMD against white images
-        """
-
-        def compute_numerator():
-            return self.compute_block_emd_raw_wrapper(
-                pred_image,
-                ref_image,
-                threshold_most_frequent_color,
-                patch_size,
-                max_num_patches,
-                weight_most_frequent_color,
-                use_tqdm,
-            )
-
-        def compute_denominator():
-            constant_image = Image.new("RGB", ref_image.size, (255, 255, 255))  # default color is white
-            value = compute_emd_recursive(
-                constant_image,
-                ref_image,
-                threshold_most_frequent_color,
-                patch_size,
-                max_num_patches,
-                weight_most_frequent_color,
-                use_tqdm,
-            )
-            return {"value": value}
-
-        hash_dict = {
-            "reference_image": str(AnnotatedImageMetrics.HASH_FUNC(ref_image, hash_size=self.HASH_LENGTH)),
-            "generated_image": str(AnnotatedImageMetrics.HASH_FUNC(pred_image, hash_size=self.HASH_LENGTH)),
-        }
-        cache_key_numerator = {"metric_name": f"intermediate_{self.BLOCK_EMD}", **hash_dict}
-        cache_key_denominator = {"metric_name": "intermediate_ems_white_denominator", **hash_dict}
-
-        assert self._cache is not None
-        emd_raw, _ = self._cache.get(cache_key_numerator, compute_numerator)
-        emd_base, _ = self._cache.get(cache_key_denominator, compute_denominator)
-
-        return max(0, 1.0 - emd_raw["value"] / emd_base["value"])
-
-=======
->>>>>>> 2436fe9f
     def ems(
         self,
         pred_image: Image.Image,
